--- conflicted
+++ resolved
@@ -624,11 +624,7 @@
 
     public TimestampUtils getTimestampUtils() {
         try {
-<<<<<<< HEAD
-            return this.connection().unwrap(PgConnection.class).getTimestampUtils();
-=======
             return connection().unwrap(PgConnection.class).getTimestampUtils();
->>>>>>> 0317fcb7
         }
         catch (SQLException e) {
             throw new DebeziumException("Couldn't get timestamp utils from underlying connection", e);
