--- conflicted
+++ resolved
@@ -78,18 +78,14 @@
         String typeName = TableId.parse(column.typeName()).table().toUpperCase();
 
         if (column.jdbcType() == Types.ARRAY) {
-<<<<<<< HEAD
             if (typeName.equals("_GEOMETRY")) {
                 return PgOid.POSTGIS_GEOMETRY;
             } else if (typeName.equals("_GEOGRAPHY")) {
                 return PgOid.POSTGIS_GEOGRAPHY;
             }
 
-            return column.componentType();
-=======
             return column.typeName() != null ? typeNameToOid(column.typeName().substring(1) + "_array")
                     : column.componentType();
->>>>>>> ea4b366b
         }
         return typeNameToOid(typeName);
     }
