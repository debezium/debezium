/*
 * Copyright Debezium Authors.
 *
 * Licensed under the Apache Software License version 2.0, available at http://www.apache.org/licenses/LICENSE-2.0
 */

package io.debezium.connector.postgresql;

import static java.time.ZoneId.systemDefault;
import static io.debezium.jdbc.ConverterHelper.*;

import java.io.StringWriter;
import java.io.UnsupportedEncodingException;
import java.math.BigDecimal;
import java.nio.ByteOrder;
import java.nio.charset.Charset;
import java.nio.charset.StandardCharsets;
import java.sql.SQLException;
import java.sql.Timestamp;
import java.time.LocalDate;
import java.time.OffsetDateTime;
import java.time.OffsetTime;
import java.time.ZoneOffset;
import java.time.ZonedDateTime;
import java.time.format.DateTimeFormatter;
import java.time.format.DateTimeFormatterBuilder;
import java.time.temporal.ChronoField;
import java.util.ArrayList;
import java.util.Arrays;
import java.util.BitSet;
import java.util.Collections;
import java.util.Date;
import java.util.List;
import java.util.Map;
import java.util.Map.Entry;
import java.util.Optional;
import java.util.stream.Collectors;

import io.debezium.jdbc.ConverterHelper;
import org.apache.kafka.connect.data.Decimal;
import org.apache.kafka.connect.data.Field;
import org.apache.kafka.connect.data.Schema;
import org.apache.kafka.connect.data.SchemaBuilder;
import org.apache.kafka.connect.errors.ConnectException;
import org.apache.kafka.connect.storage.ConverterType;
import org.postgresql.geometric.PGpoint;
import org.postgresql.jdbc.PgArray;
import org.postgresql.util.HStoreConverter;
import org.postgresql.util.PGInterval;
import org.postgresql.util.PGobject;

import com.fasterxml.jackson.core.JsonFactory;
import com.fasterxml.jackson.core.JsonGenerator;

import io.debezium.config.CommonConnectorConfig.BinaryHandlingMode;
import io.debezium.connector.postgresql.PostgresConnectorConfig.HStoreHandlingMode;
import io.debezium.connector.postgresql.PostgresConnectorConfig.IntervalHandlingMode;
import io.debezium.connector.postgresql.data.Ltree;
import io.debezium.data.Bits;
import io.debezium.data.Json;
import io.debezium.data.SpecialValueDecimal;
import io.debezium.data.Uuid;
import io.debezium.data.VariableScaleDecimal;
import io.debezium.data.geometry.Geography;
import io.debezium.data.geometry.Geometry;
import io.debezium.data.geometry.Point;
import io.debezium.jdbc.JdbcValueConverters;
import io.debezium.jdbc.TemporalPrecisionMode;
import io.debezium.relational.Column;
import io.debezium.relational.ValueConverter;
import io.debezium.time.Interval;
import io.debezium.time.MicroDuration;
import io.debezium.time.MicroTime;
import io.debezium.time.MicroTimestamp;
import io.debezium.time.NanoTime;
import io.debezium.time.ZonedTime;
import io.debezium.time.ZonedTimestamp;
import io.debezium.util.NumberConversions;
import io.debezium.util.Strings;

/**
 * A provider of {@link ValueConverter}s and {@link SchemaBuilder}s for various Postgres specific column types.
 *
 * In addition to handling data type conversion from values coming from JDBC, this is also expected to handle data type
 * conversion for data types coming from the logical decoding plugin.
 *
 * @author Horia Chiorean (hchiorea@redhat.com)
 */
public class PostgresValueConverter extends JdbcValueConverters {

    /**
     * Variable scale decimal/numeric is defined by metadata
     * scale - 0
     * length - 131089
     */
    private static final int VARIABLE_SCALE_DECIMAL_LENGTH = 131089;

    /**
     * A string denoting not-a- number for FP and Numeric types
     */
    public static final String N_A_N = "NaN";

    /**
     * A string denoting positive infinity for FP and Numeric types
     */
    public static final String POSITIVE_INFINITY = "Infinity";

    /**
     * A string denoting negative infinity for FP and Numeric types
     */
    public static final String NEGATIVE_INFINITY = "-Infinity";

    private static final BigDecimal MICROSECONDS_PER_SECOND = new BigDecimal(1_000_000);

    /**
     * A formatter used to parse TIMETZ columns when provided as strings.
     */
    private static final DateTimeFormatter TIME_WITH_TIMEZONE_FORMATTER = new DateTimeFormatterBuilder()
            .appendPattern("HH:mm:ss")
            .appendFraction(ChronoField.MICRO_OF_SECOND, 0, 6, true)
            .appendPattern("[XXX][XX][X]")
            .toFormatter();

    /**
     * {@code true} if fields of data type not know should be handle as opaque binary;
     * {@code false} if they should be omitted
     */
    private final boolean includeUnknownDatatypes;

    private final TypeRegistry typeRegistry;
    private final HStoreHandlingMode hStoreMode;
    private final IntervalHandlingMode intervalMode;

    /**
     * The current database's character encoding.
     */
    private final Charset databaseCharset;

    private final JsonFactory jsonFactory;

    private final String toastPlaceholderString;
    private final byte[] toastPlaceholderBinary;

    protected PostgresValueConverter(Charset databaseCharset, DecimalMode decimalMode,
                                     TemporalPrecisionMode temporalPrecisionMode, ZoneOffset defaultOffset,
                                     BigIntUnsignedMode bigIntUnsignedMode, boolean includeUnknownDatatypes, TypeRegistry typeRegistry,
                                     HStoreHandlingMode hStoreMode, BinaryHandlingMode binaryMode, IntervalHandlingMode intervalMode,
                                     byte[] toastPlaceholder) {
        super(decimalMode, temporalPrecisionMode, defaultOffset, null, bigIntUnsignedMode, binaryMode, ByteOrder.LITTLE_ENDIAN, (column) -> column.scale().orElse(-1));
        this.databaseCharset = databaseCharset;
        this.jsonFactory = new JsonFactory();
        this.includeUnknownDatatypes = includeUnknownDatatypes;
        this.typeRegistry = typeRegistry;
        this.hStoreMode = hStoreMode;
        this.intervalMode = intervalMode;
        this.toastPlaceholderBinary = toastPlaceholder;
        this.toastPlaceholderString = new String(toastPlaceholder);
    }

    @Override
    public SchemaBuilder schemaBuilder(Column column) {
        int oidValue = column.nativeType();
        switch (oidValue) {
            case PgOid.BIT:
            case PgOid.BIT_ARRAY:
            case PgOid.VARBIT:
                return column.length() > 1 ? Bits.builder(column.length()) : SchemaBuilder.bool();
            case PgOid.INTERVAL:
                return intervalMode == IntervalHandlingMode.STRING ? Interval.builder() : MicroDuration.builder();
            case PgOid.TIMESTAMPTZ:
                // JDBC reports this as "timestamp" even though it's with tz, so we can't use the base class...
                return ZonedTimestamp.builder();
            case PgOid.TIMETZ:
                // JDBC reports this as "time" but this contains TZ information
                return ZonedTime.builder();
            case PgOid.OID:
                return SchemaBuilder.int64();
            case PgOid.JSONB_OID:
            case PgOid.JSON:
                return Json.builder();
            case PgOid.TSRANGE_OID:
            case PgOid.TSTZRANGE_OID:
            case PgOid.DATERANGE_OID:
            case PgOid.INET_OID:
            case PgOid.CIDR_OID:
            case PgOid.MACADDR_OID:
            case PgOid.MACADDR8_OID:
            case PgOid.INT4RANGE_OID:
            case PgOid.NUM_RANGE_OID:
            case PgOid.INT8RANGE_OID:
                return SchemaBuilder.string();
            case PgOid.UUID:
                return Uuid.builder();
            case PgOid.POINT:
                return Point.builder();
            case PgOid.MONEY:
                // Money has always scale 2
                return Decimal.builder(2);
            case PgOid.NUMERIC:
                return numericSchema(column);
            case PgOid.BYTEA:
                return configuration.binaryMode.getSchema();
            case PgOid.INT2_ARRAY:
                return SchemaBuilder.array(SchemaBuilder.OPTIONAL_INT16_SCHEMA);
            case PgOid.INT4_ARRAY:
                return SchemaBuilder.array(SchemaBuilder.OPTIONAL_INT32_SCHEMA);
            case PgOid.INT8_ARRAY:
                return SchemaBuilder.array(SchemaBuilder.OPTIONAL_INT64_SCHEMA);
            case PgOid.CHAR_ARRAY:
            case PgOid.VARCHAR_ARRAY:
            case PgOid.TEXT_ARRAY:
            case PgOid.BPCHAR_ARRAY:
            case PgOid.INET_ARRAY:
            case PgOid.CIDR_ARRAY:
            case PgOid.MACADDR_ARRAY:
            case PgOid.MACADDR8_ARRAY:
            case PgOid.TSRANGE_ARRAY:
            case PgOid.TSTZRANGE_ARRAY:
            case PgOid.DATERANGE_ARRAY:
            case PgOid.INT4RANGE_ARRAY:
            case PgOid.NUM_RANGE_ARRAY:
            case PgOid.INT8RANGE_ARRAY:
                return SchemaBuilder.array(SchemaBuilder.OPTIONAL_STRING_SCHEMA);
            case PgOid.NUMERIC_ARRAY:
                return SchemaBuilder.array(numericSchema(column).optional().build());
            case PgOid.FLOAT4_ARRAY:
                return SchemaBuilder.array(Schema.OPTIONAL_FLOAT32_SCHEMA);
            case PgOid.FLOAT8_ARRAY:
                return SchemaBuilder.array(Schema.OPTIONAL_FLOAT64_SCHEMA);
            case PgOid.BOOL_ARRAY:
                return SchemaBuilder.array(SchemaBuilder.OPTIONAL_BOOLEAN_SCHEMA);
            case PgOid.DATE_ARRAY:
                if (configuration.supportsLargeTimeValues) {
                    return SchemaBuilder.array(io.debezium.time.Date.builder().optional().build());
                }
                return SchemaBuilder.array(org.apache.kafka.connect.data.Date.builder().optional().build());
            case PgOid.UUID_ARRAY:
                return SchemaBuilder.array(Uuid.builder().optional().build());
            case PgOid.JSONB_ARRAY:
            case PgOid.JSON_ARRAY:
                return SchemaBuilder.array(Json.builder().optional().build());
            case PgOid.TIME_ARRAY:
                return SchemaBuilder.array(MicroTime.builder().optional().build());
            case PgOid.TIMETZ_ARRAY:
                return SchemaBuilder.array(ZonedTime.builder().optional().build());
            case PgOid.TIMESTAMP_ARRAY:
                if (configuration.supportsLargeTimeValues) {
                    if (configuration.timeprecision.apply(column) <= 3) {
                        return SchemaBuilder.array(io.debezium.time.Timestamp.builder().optional().build());
                    }
                    if (configuration.timeprecision.apply(column) <= 6) {
                        return SchemaBuilder.array(MicroTimestamp.builder().optional().build());
                    }
                    return SchemaBuilder.array(NanoTime.builder().optional().build());
                }
                return SchemaBuilder.array(org.apache.kafka.connect.data.Timestamp.builder().optional().build());
            case PgOid.TIMESTAMPTZ_ARRAY:
                return SchemaBuilder.array(ZonedTimestamp.builder().optional().build());
            case PgOid.BYTEA_ARRAY:
            case PgOid.OID_ARRAY:
            case PgOid.MONEY_ARRAY:
            case PgOid.NAME_ARRAY:
            case PgOid.INTERVAL_ARRAY:
            case PgOid.VARBIT_ARRAY:
            case PgOid.XML_ARRAY:
            case PgOid.POINT_ARRAY:
            case PgOid.REF_CURSOR_ARRAY:
                // These array types still need to be implemented. The superclass won't handle them so
                // we return null here until we can code schema implementations for them.
                return null;

            default:
                if (oidValue == typeRegistry.geometryOid()) {
                    return Geometry.builder();
                }
                else if (oidValue == typeRegistry.geographyOid()) {
                    return Geography.builder();
                }
                else if (oidValue == typeRegistry.citextOid()) {
                    return SchemaBuilder.string();
                }
                else if (oidValue == typeRegistry.geometryArrayOid()) {
                    return SchemaBuilder.array(Geometry.builder().optional().build());
                }
                else if (oidValue == typeRegistry.hstoreOid()) {
                    return hstoreSchema();
                }
                else if (oidValue == typeRegistry.ltreeOid()) {
                    return Ltree.builder();
                }
                else if (oidValue == typeRegistry.hstoreArrayOid()) {
                    return SchemaBuilder.array(hstoreSchema().optional().build());
                }
                else if (oidValue == typeRegistry.geographyArrayOid()) {
                    return SchemaBuilder.array(Geography.builder().optional().build());
                }
                else if (oidValue == typeRegistry.citextArrayOid()) {
                    return SchemaBuilder.array(SchemaBuilder.OPTIONAL_STRING_SCHEMA);
                }
                else if (oidValue == typeRegistry.ltreeArrayOid()) {
                    return SchemaBuilder.array(Ltree.builder().optional().build());
                }

                final PostgresType resolvedType = typeRegistry.get(oidValue);
                if (resolvedType.isEnumType()) {
                    return io.debezium.data.Enum.builder(Strings.join(",", resolvedType.getEnumValues()));
                }
                else if (resolvedType.isArrayType() && resolvedType.getElementType().isEnumType()) {
                    List<String> enumValues = resolvedType.getElementType().getEnumValues();
                    return SchemaBuilder.array(io.debezium.data.Enum.builder(Strings.join(",", enumValues)));
                }

                return Optional.of(super.schemaBuilder(column)).orElseGet(() -> includeUnknownDatatypes ? configuration.binaryMode.getSchema() : null);
        }
    }

    private SchemaBuilder numericSchema(Column column) {
        if (configuration.decimalMode == DecimalMode.PRECISE && isVariableScaleDecimal(column)) {
            return VariableScaleDecimal.builder();
        }
        return SpecialValueDecimal.builder(configuration.decimalMode, column.length(), column.scale().orElse(0));
    }

    private SchemaBuilder hstoreSchema() {
        if (hStoreMode == PostgresConnectorConfig.HStoreHandlingMode.JSON) {
            return Json.builder();
        }
        else {
            // keys are not nullable, but values are
            return SchemaBuilder.map(
                    SchemaBuilder.STRING_SCHEMA,
                    SchemaBuilder.OPTIONAL_STRING_SCHEMA);
        }
    }

    @Override
    public ValueConverter converter(Column column, Field fieldDefn) {
        int oidValue = column.nativeType();
        switch (oidValue) {
            case PgOid.BIT:
            case PgOid.VARBIT:
                return ConverterHelper.convertBits(column, fieldDefn, configuration.byteOrder);
            case PgOid.INTERVAL:
                return data -> convertInterval(column, fieldDefn, data);
            case PgOid.TIME:
                return data -> convertTime(column, fieldDefn, data);
            case PgOid.TIMESTAMP:
                return ((ValueConverter) (data -> convertTimestampToLocalDateTime(column, fieldDefn, data))).and(super.converter(column, fieldDefn));
            case PgOid.TIMESTAMPTZ:
                return data -> convertTimestampWithZone(column, fieldDefn, data);
            case PgOid.TIMETZ:
                return data -> convertTimeWithZone(column, fieldDefn, data);
            case PgOid.OID:
                return data -> convertBigInt(column, fieldDefn, data);
            case PgOid.JSONB_OID:
            case PgOid.UUID:
            case PgOid.TSRANGE_OID:
            case PgOid.TSTZRANGE_OID:
            case PgOid.DATERANGE_OID:
            case PgOid.JSON:
            case PgOid.INET_OID:
            case PgOid.CIDR_OID:
            case PgOid.MACADDR_OID:
            case PgOid.MACADDR8_OID:
            case PgOid.INT4RANGE_OID:
            case PgOid.NUM_RANGE_OID:
            case PgOid.INT8RANGE_OID:
                return data -> convertString(column, fieldDefn, data);
            case PgOid.POINT:
                return data -> convertPoint(column, fieldDefn, data);
            case PgOid.MONEY:
                return data -> convertMoney(column, fieldDefn, data);
            case PgOid.NUMERIC:
                return (data) -> convertDecimal(column, fieldDefn, data, configuration.decimalMode);
            case PgOid.BYTEA:
                return data -> convertBinary(column, fieldDefn, data, configuration.binaryMode);
            case PgOid.INT2_ARRAY:
            case PgOid.INT4_ARRAY:
            case PgOid.INT8_ARRAY:
            case PgOid.CHAR_ARRAY:
            case PgOid.VARCHAR_ARRAY:
            case PgOid.TEXT_ARRAY:
            case PgOid.BPCHAR_ARRAY:
            case PgOid.NUMERIC_ARRAY:
            case PgOid.FLOAT4_ARRAY:
            case PgOid.FLOAT8_ARRAY:
            case PgOid.BOOL_ARRAY:
            case PgOid.DATE_ARRAY:
            case PgOid.INET_ARRAY:
            case PgOid.CIDR_ARRAY:
            case PgOid.MACADDR_ARRAY:
            case PgOid.MACADDR8_ARRAY:
            case PgOid.TSRANGE_ARRAY:
            case PgOid.TSTZRANGE_ARRAY:
            case PgOid.DATERANGE_ARRAY:
            case PgOid.INT4RANGE_ARRAY:
            case PgOid.NUM_RANGE_ARRAY:
            case PgOid.INT8RANGE_ARRAY:
            case PgOid.UUID_ARRAY:
            case PgOid.JSONB_ARRAY:
            case PgOid.JSON_ARRAY:
            case PgOid.TIME_ARRAY:
            case PgOid.TIMETZ_ARRAY:
            case PgOid.TIMESTAMP_ARRAY:
            case PgOid.TIMESTAMPTZ_ARRAY:
                return createArrayConverter(column, fieldDefn);

            // TODO DBZ-459 implement support for these array types; for now we just fall back to the default, i.e.
            // having no converter, so to be consistent with the schema definitions above
            case PgOid.BYTEA_ARRAY:
            case PgOid.OID_ARRAY:
            case PgOid.MONEY_ARRAY:
            case PgOid.NAME_ARRAY:
            case PgOid.INTERVAL_ARRAY:
            case PgOid.VARBIT_ARRAY:
            case PgOid.XML_ARRAY:
            case PgOid.POINT_ARRAY:
            case PgOid.REF_CURSOR_ARRAY:
                return super.converter(column, fieldDefn);

            default:
                if (oidValue == typeRegistry.geometryOid()) {
                    return data -> convertGeometry(column, fieldDefn, data);
                }
                else if (oidValue == typeRegistry.geographyOid()) {
                    return data -> convertGeography(column, fieldDefn, data);
                }
                else if (oidValue == typeRegistry.citextOid()) {
                    return data -> convertCitext(column, fieldDefn, data);
                }
                else if (oidValue == typeRegistry.hstoreOid()) {
                    return data -> convertHStore(column, fieldDefn, data, hStoreMode);
                }
                else if (oidValue == typeRegistry.ltreeOid()) {
                    return data -> convertLtree(column, fieldDefn, data);
                }
                else if (oidValue == typeRegistry.ltreeArrayOid()) {
                    return data -> convertLtreeArray(column, fieldDefn, data);
                }
                else if (oidValue == typeRegistry.geometryArrayOid() ||
                        oidValue == typeRegistry.geographyArrayOid() ||
                        oidValue == typeRegistry.citextArrayOid() ||
                        oidValue == typeRegistry.hstoreArrayOid()) {
                    return createArrayConverter(column, fieldDefn);
                }

                final PostgresType resolvedType = typeRegistry.get(oidValue);
                if (resolvedType.isArrayType()) {
                    return createArrayConverter(column, fieldDefn);
                }

                final ValueConverter jdbcConverter = super.converter(column, fieldDefn);
                if (jdbcConverter == null) {
                    return includeUnknownDatatypes ? data -> convertBinary(column, fieldDefn, data, configuration.binaryMode) : null;
                }
                else {
                    return jdbcConverter;
                }
        }
    }

    private ValueConverter createArrayConverter(Column column, Field fieldDefn) {
        PostgresType arrayType = typeRegistry.get(column.nativeType());
        PostgresType elementType = arrayType.getElementType();
        final String elementTypeName = elementType.getName();
        final String elementColumnName = column.name() + "-element";
        final Column elementColumn = Column.editor()
                .name(elementColumnName)
                .jdbcType(elementType.getJdbcId())
                .nativeType(elementType.getOid())
                .type(elementTypeName)
                .optional(true)
                .scale(column.scale().orElse(null))
                .length(column.length())
                .create();

        Schema elementSchema = schemaBuilder(elementColumn)
                .optional()
                .build();

        final Field elementField = new Field(elementColumnName, 0, elementSchema);
        final ValueConverter elementConverter = converter(elementColumn, elementField);

        return data -> convertArray(column, fieldDefn, elementType, elementConverter, data);
    }

    protected Object convertTime(Column column, Field fieldDefn, Object data) {
        if (data instanceof String) {
            data = Strings.asDuration((String) data);
        }

        return ConverterHelper.convertTime(column, fieldDefn, configuration, data);
    }

    protected Object convertDecimal(Column column, Field fieldDefn, Object data, DecimalMode mode) {
        SpecialValueDecimal value;
        BigDecimal newDecimal;

        if (data instanceof SpecialValueDecimal) {
            value = (SpecialValueDecimal) data;

            if (!value.getDecimalValue().isPresent()) {
                return SpecialValueDecimal.fromLogical(value, mode, column.name());
            }
        }
        else {
            final Object o = ConverterHelper.toBigDecimal(column, fieldDefn, data);

            if (o == null || !(o instanceof BigDecimal)) {
                return o;
            }
            value = new SpecialValueDecimal((BigDecimal) o);
        }

        newDecimal = withScaleAdjustedIfNeeded(column, value.getDecimalValue().get()); //TODO DBZ-SOMETHING FIX!

        if (isVariableScaleDecimal(column) && mode == DecimalMode.PRECISE) {
            newDecimal = newDecimal.stripTrailingZeros();
            if (newDecimal.scale() < 0) {
                newDecimal = newDecimal.setScale(0);
            }

            return VariableScaleDecimal.fromLogical(fieldDefn.schema(), new SpecialValueDecimal(newDecimal));
        }

        return SpecialValueDecimal.fromLogical(new SpecialValueDecimal(newDecimal), mode, column.name());
    }

    protected Object convertHStore(Column column, Field fieldDefn, Object data, HStoreHandlingMode mode) {
        if (mode == HStoreHandlingMode.JSON) {
            return convertHstoreToJsonString(column, fieldDefn, data);
        }
        return convertHstoreToMap(column, fieldDefn, data);
    }

    private Object convertLtree(Column column, Field fieldDefn, Object data) {
        return convertValue(column, fieldDefn, data, "", Optional.ofNullable(convertLTree(data)));
    }

    private Object convertLTree(Object data) {
        if (data instanceof byte[]) {
            return new String((byte[]) data, databaseCharset);
        }
        if (data instanceof String) {
            return data;
        }
        else if (data instanceof PGobject) {
            return data.toString();
        }
<<<<<<< HEAD
        return null;
=======
>>>>>>> 3b949b47
    }

    private Object convertLtreeArray(Column column, Field fieldDefn, Object data) {
        return convertValue(column, fieldDefn, data, Collections.emptyList(), Optional.ofNullable(convertLtreeArray(data)));
    }

    private Object convertLtreeArray(Object data) {
        if (data instanceof byte[]) {
            String s = new String((byte[]) data, databaseCharset);
            // remove '{' and '}'
            s = s.substring(1, s.length() - 1);
            return Arrays.asList(s.split(","));
        } else if (data instanceof List) {
            List<Object> list = (List<Object>) data;
            List<String> ltrees = new ArrayList<>(list.size());
            for (Object value : list) {
                ltrees.add(value.toString());
            }
            return ltrees;
        } else if (data instanceof PgArray) {
            PgArray pgArray = (PgArray) data;
            try {
                Object[] array = (Object[]) pgArray.getArray();
                List<String> ltrees = new ArrayList<>(array.length);
                for (Object value : array) {
                    ltrees.add(value.toString());
                }
                return ltrees;
            } catch (SQLException e) {
                logger.error("Failed to parse PgArray: " + pgArray, e);
            }
        }
        return null;
    }

    private Object convertHstoreToMap(Column column, Field fieldDefn, Object data) {
        return convertValue(column, fieldDefn, data, Collections.emptyMap(), Optional.ofNullable(convertHStoreToMap(data)));
    }

    private Object convertHStoreToMap(Object data) {
        if (data instanceof String) {
            return HStoreConverter.fromString((String) data);
        }
        else if (data instanceof byte[]) {
            return HStoreConverter.fromString(asHstoreString((byte[]) data));
        }
        else if (data instanceof PGobject) {
            return HStoreConverter.fromString(data.toString());
        }
        return null;
    }

    /**
     * Returns an Hstore field as string in the form of {@code "key 1"=>"value1", "key_2"=>"val 1"}; i.e. the given byte
     * array is NOT the byte representation returned by {@link HStoreConverter#toBytes(Map,
     * org.postgresql.core.Encoding))}, but the String based representation
     */
    private String asHstoreString(byte[] data) {
        return new String(data, databaseCharset);
    }

    private Object convertHstoreToJsonString(Column column, Field fieldDefn, Object data) {
        return convertValue(column, fieldDefn, data, "{}", Optional.ofNullable(convertHStoreToJson(data)));
    }

    private Object convertHStoreToJson(Object data) {
            logger.trace("in ANON: value from data object: *** {} ***", data);
            logger.trace("in ANON: object type is: *** {} ***", data.getClass());
            if (data instanceof String) {
                return changePlainStringRepresentationToJsonStringRepresentation(((String) data));
            }
            else if (data instanceof byte[]) {
                return changePlainStringRepresentationToJsonStringRepresentation(asHstoreString((byte[]) data));
            }
            else if (data instanceof PGobject) {
                return changePlainStringRepresentationToJsonStringRepresentation(data.toString());
            }
            else if (data instanceof java.util.HashMap) {
                return convertMapToJsonStringRepresentation((Map<String, String>) data);
            }
            return null;
    }

    private String changePlainStringRepresentationToJsonStringRepresentation(String text) {
        logger.trace("text value is: {}", text);
        try {
            Map<String, String> map = HStoreConverter.fromString(text);
            return convertMapToJsonStringRepresentation(map);
        }
        catch (Exception e) {
            throw new RuntimeException("Couldn't serialize hstore value into JSON: " + text, e);
        }
    }

    private String convertMapToJsonStringRepresentation(Map<String, String> map) {
        StringWriter writer = new StringWriter();
        try (JsonGenerator jsonGenerator = jsonFactory.createGenerator(writer)) {
            jsonGenerator.writeStartObject();
            for (Entry<String, String> hstoreEntry : map.entrySet()) {
                jsonGenerator.writeStringField(hstoreEntry.getKey(), hstoreEntry.getValue());
            }
            jsonGenerator.writeEndObject();
            jsonGenerator.flush();
            return writer.getBuffer().toString();
        }
        catch (Exception e) {
            throw new RuntimeException("Couldn't serialize hstore value into JSON: " + map, e);
        }
    }

    protected Object convertBit(Column column, Field fieldDefn, Object data) {
        if (data instanceof String) {
            data = Integer.valueOf((String) data, 2);
        }
        return ConverterHelper.convertBit(column, fieldDefn, data);
    }

    protected Object convertBits(Column column, Field fieldDefn, Object data, int numBytes) {
        if (data instanceof PGobject) {
            // returned by the JDBC driver
            data = ((PGobject) data).getValue();
        }
        if (data instanceof String) {
            String dataStr = (String) data;
            BitSet bitset = new BitSet(dataStr.length());
            int len = dataStr.length();
            for (int i = len - 1; i >= 0; i--) {
                if (dataStr.charAt(i) == '1') {
                    bitset.set(len - i - 1);
                }
            }
            data = bitset;
        }
        return ConverterHelper.convertBits(column, fieldDefn, data, numBytes, configuration.byteOrder);
    }

    protected Object convertMoney(Column column, Field fieldDefn, Object data) {
        return convertValue(column, fieldDefn, data, BigDecimal.ZERO.setScale(2), Optional.ofNullable(convertMoney(data)));
    }

    private Object convertMoney(Object data) {
        if (data instanceof Double) {
            return BigDecimal.valueOf((Double) data).setScale(2);
        }
        else if (data instanceof Number) {
            // the plugin will return a 64bit signed integer where the last 2 are always decimals
            return BigDecimal.valueOf(((Number) data).longValue(), 2);
        }
        return null;
    }

    protected Object convertInterval(Column column, Field fieldDefn, Object data) {
<<<<<<< HEAD
        return convertValue(column, fieldDefn, data, NumberConversions.LONG_FALSE, Optional.ofNullable(convertInterval(data)));
=======
        return convertValue(column, fieldDefn, data, NumberConversions.LONG_FALSE, convertInterval(data));
>>>>>>> 3b949b47
    }

    private Object convertInterval(Object data) {
        if (data instanceof Number) {
            final long micros = ((Number) data).longValue();
            if (intervalMode == IntervalHandlingMode.STRING) {
                return Interval.toIsoString(0, 0, 0, 0, 0, new BigDecimal(micros).divide(MICROSECONDS_PER_SECOND));
            }
            else {
                return micros;
            }
        }
        if (data instanceof PGInterval) {
            final PGInterval interval = (PGInterval) data;
            if (intervalMode == IntervalHandlingMode.STRING) {
                return
                        Interval.toIsoString(
                                interval.getYears(),
                                interval.getMonths(),
                                interval.getDays(),
                                interval.getHours(),
                                interval.getMinutes(),
                                new BigDecimal(interval.getSeconds()));
            }
            else {
                return
                        MicroDuration.durationMicros(
                                interval.getYears(),
                                interval.getMonths(),
                                interval.getDays(),
                                interval.getHours(),
                                interval.getMinutes(),
                                interval.getSeconds(),
                                MicroDuration.DAYS_PER_MONTH_AVG);
            }
        }
        return null;
    }

    protected Object convertTimestampWithZone(Column column, Field fieldDefn, Object data) {
        if (data instanceof java.util.Date) {
            // any Date like subclasses will be given to us by the JDBC driver, which uses the local VM TZ, so we need to go
            // back to GMT
            data = OffsetDateTime.ofInstant(((Date) data).toInstant(), ZoneOffset.UTC);
        }

        return ConverterHelper.convertTimestampWithZone(column, fieldDefn, configuration, data);
    }

    protected Object convertTimeWithZone(Column column, Field fieldDefn, Object data) {
        // during snapshotting; already receiving OffsetTime @ UTC during streaming
        if (data instanceof String) {
            // The TIMETZ column is returned as a String which we initially parse here
            // The parsed offset-time potentially has a zone-offset from the data, shift it after to GMT.
            final OffsetTime offsetTime = OffsetTime.parse((String) data, TIME_WITH_TIMEZONE_FORMATTER);
            data = offsetTime.withOffsetSameInstant(ZoneOffset.UTC);
        }

<<<<<<< HEAD
        return ConverterHelper.convertTimeWithZone(column, fieldDefn, configuration, data);
=======
        return ConverterHelper.convertTimeWithZone(column, fieldDefn, configuration data);
>>>>>>> 3b949b47
    }

    protected Object convertGeometry(Column column, Field fieldDefn, Object data) {
        final PostgisGeometry empty = PostgisGeometry.createEmpty();
<<<<<<< HEAD
        return convertValue(column, fieldDefn, data, io.debezium.data.geometry.Geometry.createValue(fieldDefn.schema(), empty.getWkb(), empty.getSrid()), Optional.of(convertGeom(column, fieldDefn, data)));
=======
        return convertValue(column, fieldDefn, data, io.debezium.data.geometry.Geometry.createValue(fieldDefn.schema(), empty.getWkb(), empty.getSrid()), Optional.of(convertGeom(column, fieldDefn, data))));
>>>>>>> 3b949b47
    }

    private Object convertGeom(Column column, Field fieldDefn, Object data) {
        try {
            final Schema schema = fieldDefn.schema();
            if (data instanceof byte[]) {
<<<<<<< HEAD
                PostgisGeometry geom = PostgisGeometry.fromHexEwkb(new String((byte[]) data, StandardCharsets.US_ASCII));
=======
                PostgisGeometry geom = PostgisGeometry.fromHexEwkb(new String((byte[]) data, "ASCII"));
>>>>>>> 3b949b47
                return io.debezium.data.geometry.Geometry.createValue(schema, geom.getWkb(), geom.getSrid());
            }
            else if (data instanceof PGobject) {
                PGobject pgo = (PGobject) data;
                PostgisGeometry geom = PostgisGeometry.fromHexEwkb(pgo.getValue());
                return io.debezium.data.geometry.Geometry.createValue(schema, geom.getWkb(), geom.getSrid());
            }
            else if (data instanceof String) {
                PostgisGeometry geom = PostgisGeometry.fromHexEwkb((String) data);
                return io.debezium.data.geometry.Geometry.createValue(schema, geom.getWkb(), geom.getSrid());
            }
        }
<<<<<<< HEAD
        catch (IllegalArgumentException e) {
=======
        catch (IllegalArgumentException | UnsupportedEncodingException e) {
>>>>>>> 3b949b47
            logger.warn("Error converting to a Geometry type", column);
        }
        return null;
    }

    protected Object convertGeography(Column column, Field fieldDefn, Object data) {
        final PostgisGeometry empty = PostgisGeometry.createEmpty();
        return convertValue(column, fieldDefn, data, io.debezium.data.geometry.Geography.createValue(fieldDefn.schema(), empty.getWkb(), empty.getSrid()), Optional.of(convertGeog(column, fieldDefn, data)));
    }

    private Object convertGeog(Column column, Field fieldDefn, Object data) {
        final Schema schema = fieldDefn.schema();
        try {
            if (data instanceof byte[]) {
                PostgisGeometry geom = PostgisGeometry.fromHexEwkb(new String((byte[]) data, "ASCII"));
                return io.debezium.data.geometry.Geography.createValue(schema, geom.getWkb(), geom.getSrid());
            }
            else if (data instanceof PGobject) {
                PGobject pgo = (PGobject) data;
                PostgisGeometry geom = PostgisGeometry.fromHexEwkb(pgo.getValue());
                return io.debezium.data.geometry.Geography.createValue(schema, geom.getWkb(), geom.getSrid());
            }
            else if (data instanceof String) {
                PostgisGeometry geom = PostgisGeometry.fromHexEwkb((String) data);
                return io.debezium.data.geometry.Geography.createValue(schema, geom.getWkb(), geom.getSrid());
            }
        }
        catch (IllegalArgumentException | UnsupportedEncodingException e) {
            logger.warn("Error converting to a Geography type", column);
        }
        return null;
    }

    protected Object convertCitext(Column column, Field fieldDefn, Object data) {
        return convertValue(column, fieldDefn, data, "", Optional.ofNullable(convertCitext(data)));
    }

    private Object convertCitext(Object data) {
        if (data instanceof byte[]) {
            return new String((byte[]) data);
        }
        else if (data instanceof String) {
            return data;
        }
        else if (data instanceof PGobject) {
            return ((PGobject) data).getValue();
        }
        return null;
    }

    /**
     * Converts a value representing a Postgres point for a column, to a Kafka Connect value.
     *
     * @param column the JDBC column; never null
     * @param fieldDefn the Connect field definition for this column; never null
     * @param data a data for the point column, either coming from the JDBC driver or logical decoding plugin
     * @return a value which will be used by Connect to represent the actual point value
     */
    protected Object convertPoint(Column column, Field fieldDefn, Object data) {
        return convertValue(column, fieldDefn, data, Point.createValue(fieldDefn.schema(), 0, 0), Optional.ofNullable(convertAPoint(column, fieldDefn, data)));
    }

    Object convertAPoint(Column column, Field fieldDefn, Object data) {
        final Schema schema = fieldDefn.schema();
        if (data instanceof PGpoint) {
            PGpoint pgPoint = (PGpoint) data;
            return Point.createValue(schema, pgPoint.x, pgPoint.y);
        }
        else if (data instanceof String) {
            String dataString = data.toString();
            try {
                PGpoint pgPoint = new PGpoint(dataString);
                return Point.createValue(schema, pgPoint.x, pgPoint.y);
            }
            catch (SQLException e) {
                logger.warn("Error converting the string '{}' to a PGPoint type for the column '{}'", dataString, column);
            }
        }
        else if (data instanceof PgProto.Point) {
            return Point.createValue(schema, ((PgProto.Point) data).getX(), ((PgProto.Point) data).getY());
        }
    }

    protected Object convertArray(Column column, Field fieldDefn, PostgresType elementType, ValueConverter elementConverter, Object data) {
        return convertValue(column, fieldDefn, data, Collections.emptyList(), Optional.of(convertArray(column, data, elementType, elementConverter)));
    }

    private Object convertArray(Column column, Object data, PostgresType elementType, ValueConverter elementConverter) {
        if (data instanceof List) {
            return ((List<?>) data).stream()
                    .map(value -> resolveArrayValue(value, elementType))
                    .map(elementConverter::convert)
                    .collect(Collectors.toList());
        }
        else if (data instanceof PgArray) {
            try {
                final Object[] values = (Object[]) ((PgArray) data).getArray();
                final List<Object> converted = new ArrayList<>(values.length);
                for (Object value : values) {
                    converted.add(elementConverter.convert(resolveArrayValue(value, elementType)));
                }
                return converted;
            }
            catch (SQLException e) {
                throw new ConnectException("Failed to read value of array " + column.name());
            }
        }
        return null;
    }

    private Object resolveArrayValue(Object value, PostgresType elementType) {
        // PostgreSQL time data types with time-zones are handled differently when included in an array.
        // The values are automatically translated to the local JVM time-zone and need to be converted back to GMT
        // before delegating the value to the element converter.
        switch (elementType.getOid()) {
            case PgOid.TIMETZ: {
                if (value instanceof java.sql.Time) {
                    ZonedDateTime zonedDateTime = ZonedDateTime.of(LocalDate.now(), ((java.sql.Time) value).toLocalTime(), systemDefault());
                    // Daylight savings gets applied by PgArray, need to account for that here
                    zonedDateTime = zonedDateTime.plus(systemDefault().getRules().getDaylightSavings(zonedDateTime.toInstant()));
                    return OffsetTime.of(zonedDateTime.withZoneSameInstant(ZoneOffset.UTC).toLocalTime(), ZoneOffset.UTC);
                }
                break;
            }
            case PgOid.TIMESTAMPTZ: {
                if (value instanceof java.sql.Timestamp) {
                    // Daylight savings isn't applied here, no need to account for it
                    ZonedDateTime zonedDateTime = ZonedDateTime.of(((java.sql.Timestamp) value).toLocalDateTime(), systemDefault());
                    return OffsetDateTime.of(zonedDateTime.withZoneSameInstant(ZoneOffset.UTC).toLocalDateTime(), ZoneOffset.UTC);
                }
            }
        }

        // no special handling is needed, return value as-is
        return value;
    }

    private boolean isVariableScaleDecimal(final Column column) {
        return column.length() == VARIABLE_SCALE_DECIMAL_LENGTH &&
                column.scale().orElse(0) == 0;
    }

    public static Optional<SpecialValueDecimal> toSpecialValue(String value) {
        switch (value) {
            case N_A_N:
                return Optional.of(SpecialValueDecimal.NOT_A_NUMBER);
            case POSITIVE_INFINITY:
                return Optional.of(SpecialValueDecimal.POSITIVE_INF);
            case NEGATIVE_INFINITY:
                return Optional.of(SpecialValueDecimal.NEGATIVE_INF);
        }

        return Optional.empty();
    }

    protected Object convertTimestampToLocalDateTime(Column column, Field fieldDefn, Object data) {
        if (data == null) {
            return null;
        }
        if (!(data instanceof Timestamp)) {
            return data;
        }
        final Timestamp timestamp = (Timestamp) data;

        return timestamp.toLocalDateTime();
    }


    /**
     * Extracts a value from a PGobject .
     *
     * @param column the column definition describing the {@code data} value; never null
     * @param fieldDefn the field definition; never null
     * @param data the data object to be converted into a Kafka Connect type
     * @return the converted value, or null if the conversion could not be made and the column allows nulls
     * @throws IllegalArgumentException if the value could not be converted but the column does not allow nulls
     */
    protected Object convertBinaryToBytes(Column column, Field fieldDefn, Object data) {
        if (data == UnchangedToastedReplicationMessageColumn.UNCHANGED_TOAST_VALUE) {
            return toastPlaceholderBinary;
        }
        if (data instanceof PgArray) {
            data = ((PgArray) data).toString();
        }
        return ConverterHelper.convertBinaryToBytes(column, fieldDefn, (data instanceof PGobject) ? ((PGobject) data).getValue() : data);
    }

    protected Object convertBinaryToBase64(Column column, Field fieldDefn, Object data) {
        return ConverterHelper.convertBinaryToBase64(column, fieldDefn, (data instanceof PGobject) ? ((PGobject) data).getValue() : data);
    }

    protected Object convertBinaryToHex(Column column, Field fieldDefn, Object data) {
        return ConverterHelper.convertBinaryToHex(column, fieldDefn, (data instanceof PGobject) ? ((PGobject) data).getValue() : data);
    }

    /**
     * Replaces toasted value with a placeholder
     *
     * @param column the column definition describing the {@code data} value; never null
     * @param fieldDefn the field definition; never null
     * @param data the data object to be converted into a Kafka Connect type
     * @return the converted value, or null if the conversion could not be made and the column allows nulls
     * @throws IllegalArgumentException if the value could not be converted but the column does not allow nulls
     */
    protected Object convertString(Column column, Field fieldDefn, Object data) {
        if (data == UnchangedToastedReplicationMessageColumn.UNCHANGED_TOAST_VALUE) {
            return toastPlaceholderString;
        }
        return ConverterHelper.convertString(column, fieldDefn, data);
    }

    protected Object handleUnknownData(Column column, Field fieldDefn, Object data) {
        if (data == UnchangedToastedReplicationMessageColumn.UNCHANGED_TOAST_VALUE) {
            return toastPlaceholderString;
        }
        return ConverterHelper.handleUnknownData(column, fieldDefn, data);
    }
}<|MERGE_RESOLUTION|>--- conflicted
+++ resolved
@@ -14,7 +14,6 @@
 import java.math.BigDecimal;
 import java.nio.ByteOrder;
 import java.nio.charset.Charset;
-import java.nio.charset.StandardCharsets;
 import java.sql.SQLException;
 import java.sql.Timestamp;
 import java.time.LocalDate;
@@ -512,7 +511,7 @@
             value = new SpecialValueDecimal((BigDecimal) o);
         }
 
-        newDecimal = withScaleAdjustedIfNeeded(column, value.getDecimalValue().get()); //TODO DBZ-SOMETHING FIX!
+        newDecimal = withScaleAdjustedIfNeeded(column, value.getDecimalValue().get());
 
         if (isVariableScaleDecimal(column) && mode == DecimalMode.PRECISE) {
             newDecimal = newDecimal.stripTrailingZeros();
@@ -547,10 +546,6 @@
         else if (data instanceof PGobject) {
             return data.toString();
         }
-<<<<<<< HEAD
-        return null;
-=======
->>>>>>> 3b949b47
     }
 
     private Object convertLtreeArray(Column column, Field fieldDefn, Object data) {
@@ -703,11 +698,7 @@
     }
 
     protected Object convertInterval(Column column, Field fieldDefn, Object data) {
-<<<<<<< HEAD
-        return convertValue(column, fieldDefn, data, NumberConversions.LONG_FALSE, Optional.ofNullable(convertInterval(data)));
-=======
         return convertValue(column, fieldDefn, data, NumberConversions.LONG_FALSE, convertInterval(data));
->>>>>>> 3b949b47
     }
 
     private Object convertInterval(Object data) {
@@ -766,31 +757,19 @@
             data = offsetTime.withOffsetSameInstant(ZoneOffset.UTC);
         }
 
-<<<<<<< HEAD
-        return ConverterHelper.convertTimeWithZone(column, fieldDefn, configuration, data);
-=======
         return ConverterHelper.convertTimeWithZone(column, fieldDefn, configuration data);
->>>>>>> 3b949b47
     }
 
     protected Object convertGeometry(Column column, Field fieldDefn, Object data) {
         final PostgisGeometry empty = PostgisGeometry.createEmpty();
-<<<<<<< HEAD
-        return convertValue(column, fieldDefn, data, io.debezium.data.geometry.Geometry.createValue(fieldDefn.schema(), empty.getWkb(), empty.getSrid()), Optional.of(convertGeom(column, fieldDefn, data)));
-=======
         return convertValue(column, fieldDefn, data, io.debezium.data.geometry.Geometry.createValue(fieldDefn.schema(), empty.getWkb(), empty.getSrid()), Optional.of(convertGeom(column, fieldDefn, data))));
->>>>>>> 3b949b47
     }
 
     private Object convertGeom(Column column, Field fieldDefn, Object data) {
         try {
             final Schema schema = fieldDefn.schema();
             if (data instanceof byte[]) {
-<<<<<<< HEAD
-                PostgisGeometry geom = PostgisGeometry.fromHexEwkb(new String((byte[]) data, StandardCharsets.US_ASCII));
-=======
                 PostgisGeometry geom = PostgisGeometry.fromHexEwkb(new String((byte[]) data, "ASCII"));
->>>>>>> 3b949b47
                 return io.debezium.data.geometry.Geometry.createValue(schema, geom.getWkb(), geom.getSrid());
             }
             else if (data instanceof PGobject) {
@@ -803,11 +782,7 @@
                 return io.debezium.data.geometry.Geometry.createValue(schema, geom.getWkb(), geom.getSrid());
             }
         }
-<<<<<<< HEAD
-        catch (IllegalArgumentException e) {
-=======
         catch (IllegalArgumentException | UnsupportedEncodingException e) {
->>>>>>> 3b949b47
             logger.warn("Error converting to a Geometry type", column);
         }
         return null;
