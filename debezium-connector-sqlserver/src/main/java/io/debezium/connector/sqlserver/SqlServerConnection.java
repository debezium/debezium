--- conflicted
+++ resolved
@@ -66,20 +66,11 @@
     private static final String GET_MIN_LSN = "SELECT [#db].sys.fn_cdc_get_min_lsn('#')";
     private static final String LOCK_TABLE = "SELECT * FROM [#] WITH (TABLOCKX)";
     private static final String SQL_SERVER_VERSION = "SELECT @@VERSION AS 'SQL Server Version'";
-<<<<<<< HEAD
     private static final String INCREMENT_LSN = "SELECT [#db].sys.fn_cdc_increment_lsn(?)";
-    private static final String GET_ALL_CHANGES_FOR_TABLE = "SELECT * FROM [#db].cdc.[fn_cdc_get_all_changes_#](?, ?, N'all update old')";
+    private static final String GET_ALL_CHANGES_FOR_TABLE = "SELECT * FROM [#db].cdc.[fn_cdc_get_all_changes_#](?, ?, N'all update old') order by [__$start_lsn] ASC, [__$seqval] ASC, [__$operation] ASC";
     private static final String GET_LIST_OF_CDC_ENABLED_TABLES = "EXEC [#db].sys.sp_cdc_help_change_data_capture";
     private static final String GET_LIST_OF_NEW_CDC_ENABLED_TABLES = "SELECT * FROM [#db].cdc.change_tables WHERE start_lsn BETWEEN ? AND ?";
     private static final String GET_LIST_OF_KEY_COLUMNS = "SELECT * FROM [#db].cdc.index_columns WHERE object_id=?";
-=======
-    private final String lsnToTimestamp;
-    private static final String INCREMENT_LSN = "SELECT sys.fn_cdc_increment_lsn(?)";
-    private static final String GET_ALL_CHANGES_FOR_TABLE = "SELECT * FROM cdc.[fn_cdc_get_all_changes_#](?, ?, N'all update old') order by [__$start_lsn] ASC, [__$seqval] ASC, [__$operation] ASC";
-    private static final String GET_LIST_OF_CDC_ENABLED_TABLES = "EXEC sys.sp_cdc_help_change_data_capture";
-    private static final String GET_LIST_OF_NEW_CDC_ENABLED_TABLES = "SELECT * FROM cdc.change_tables WHERE start_lsn BETWEEN ? AND ?";
-    private static final String GET_LIST_OF_KEY_COLUMNS = "SELECT * FROM cdc.index_columns WHERE object_id=?";
->>>>>>> 15fd604b
     private static final Pattern BRACKET_PATTERN = Pattern.compile("[\\[\\]]");
 
     private static final int CHANGE_TABLE_DATA_COLUMN_OFFSET = 5;
