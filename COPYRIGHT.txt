Cobolbaby
Aaron Brady
Aaron Rosenberg
Abhishek Gupta
Abhishek Hodavdekar
Adam Strickland
Addison Higham
Adham
Adrian Kreuziger
Ahmed Eljami
Aidas
Akshansh Jain
Akshath Patkar
Alberto Martino
Aleksejs Sibanovs
Alex Mansell
Alex Soto
Alexander Iskuskov
Alexander Kovryga
Alexander Schwartz
Alexandru Cristu
Alexey Loubyansky
Alexey Miroshnikov
Alfusainey Jallow
Alisa Houskova
Amirmohammad Sadat Shokouhi
Amit Sela
Aman Garg
Anatolii Popov
Anders Engström
Andrea Cosentino
Andreas Bergmeier
Andreas Martens
Andras Istvan Nagy
Andrew Garrett
Andrew Tongen
Andrew Walker
Andrey Ignatenko
Andrey Pustovetov
Andrey Savchuk
Andrey Yegorov
Andy Pickler
Andy Teijelo
Angshuman Dey
Anil Dasari
Animesh Kumar
Anisha Mohanty
Ant Kutschera
Anton Kondratev
Anton Martynov
Arik Cohen
Arkoprabho Chakraborti
artiship
Arthur Le Ray
Artur Gukasian
Ashhar Hasan
Ashique Ansari
Ashmeet Lamba
Attila Szucs
Avinash Vishwakarma
Aykut Farsak
baabgai
Babur Duisenov
Balázs Németh
Balázs Sipos
Balint Bene
Barry LaFond
Bartosz Miedlar
Ben Hardesty
Ben Williams
Bertrand Paquet
Biel Garau Estarellas
Bin Li
Bingqin Zhou
Björn Häuser
Blake Peno
Bob Roldan
Bobby Tiernay
Brad Morgan
Braden Groom
Braden Staudacher
Brandon Brown
Brandon Maguire
Brennan Vincent
Breno Moreira
Bue Von Hun
Byron Ruth
Camile Sing
ccro
César Martínez
Cao Manh Dat
Chad Marmon
Chai Stofkoper
Chao Tian
Choi Jang Ho
Calin Laurentiu Ilie
Cheng Pan
Ching Tsai
Chris Baumbauer
Chris Beard
Chris Collingwood
Chris Cranford
Chris Egerton
Chris Lee
Chris Riccomini
Christian Jacob Mencias
Christian Posta
Christian Stein
Christopher Burch
Christopher Sang
Chuck Ha
Ciaran O'Reilly
Claus Guttesen
Claus Ibsen
Clément Loiselet
Cliff Wheadon
Collin Van Dyck
Connor Szczepaniak
Cory Harper
Cyprien Etienne
Cyril Scetbon
Daan Gerits
Daan Roosen
Daniel Petisme
Dave Cramer
Dave Cumberland
David Beck
David Chen
David Feinblum
David Haglund
David Jerome
David Leibovic
David Remy
David Seapy
David Szabo
Debjeet Sarkar
Deepak Barr
Denis Andrejew
Denis Mikhaylov
Dennis Campagna
Dennis Persson
Derek Moore
Dhrubajyoti G
Dominique Chanet
Dou Pengwei
Duc Le Tu
Duncan Sands
Dushyant M
Echo Xu
Ed Laur
Eduardo Hayashi
Eero Koplimets
Egyed Tamas
einar-rt
Elan Hasson
Eliran Agranovich
Emil Lindström
Emmanuel Brard
Emre Akgün
Emrul Islam
Enzo Cappa
Erdinç Taşkın
Eric Pangiawan
Eric Slep
Eric Weaver
Eric S. Kreiseir
Erik Malm
Ethan Zou
Eugene Abramchuk
Ewen Cheslack-Postava
Ezer Karavani
Fabian Aussems
Fabian Martinez
Fabio Cantarini
Fahim Farook
Fai Ho Fu
Faizan
Farid Uyar
Fatih Güçlü Akkaya
Fándly Gergő
Felix Eckhardt
Fintan Bolton
Frank Koornstra
Frank Mormino
Frederic Laurent
Gabor Andras
Gagan Agrawal
Ganesh Ramasubramanian
Giljae Joo
Gilles Vaquez
Giovanni De Stefano
Gong Chang Hua
Govinda Sakhare
Grant Cooksey
Guillaume Rosauro
Guillaume Smet
Gunnar Morling
Gurnaaz Randhawa
Guy Korland
Guy Pascarella
Grzegorz Kołakowski
ibnubay
Jacob Barrieault
Jacob Gminder
Jakub Zalas
Jan Doms
Jan Hendrik Dolling
Jan Werner
Jannik Steinmann
Jason Schweier
Jesse Ehrenzweig
Jiabao Sun
Jiri Kulhanek
Jordan Pittier
Juan Fiallo
Jun Zhao
Hady Willi
Hang Ruan
Hans-Peter Grahsl
Harvey Yue
Helong Zhang
Henrik Schnell
Henry Cai
Henryk Konsek
Hidetomi Umaki
Himanshu Mishra
Hoa Le
Horia Chiorean
Hossein Torabi
Hubert Dulay
Hussain Ansari
Hyunjin Oh
Ian Axelrod
Igor Gabaydulin
Ilia Bogdanov
Ilyas Ahsan
Ingmar Fjolla
Indra Shukla
Inki Hwang
ismail Simsek
Ivan Klass
Ivan Kovbas
Ivan Lorenz
Ivan Luzyanin
Ivan San Jose
Ivan Trusov
Ivan Vucina
Jackey Zhang
Jakub Cechacek
James Gormley
James Johnston
Jan-Hendrik Dolling
Jan Lieskovsky
Jan Uyttenhove
JapuDCret
Jaromir Hamala
Javier Holguera
Jeremy Finzel
Jeremy Ford
Jeremy Vigny
Jessica Laughlin
jinguangyang
Jiri Novotny
Jiri Pechanec
Jochen Schalanda
Johan Rhedin
Johan Venant
John Graf
John Martin
John Psoroulas
John Wu
Jon Casstevens
Jonas Lins
Jordan Bragg
Jork Zijlstra
Jorn Argelo
Jos Huiting
Jose Luis
Jose Luis Sánchez
Josh Arenberg
Josh Ribera
Josh Stanfield
Joy Gao
Juan Antonio Pedraza
Judah Rand
Jun Du
Jure Kajzer
Justin Hiza
Kanha Gupta
Kanthi Subramanian
Katerina Galieva
Kaushik Iyer
Kaustuv Chakrabarti
Kazuki MATSUDA / 松田一樹
Keith Barber
Keri Harris
Kevin Pullin
Kevin Rothenberger
Kewei Shang
Kosta Kostelnik
Krizhan Mariampillai
Kyley Jex
Lairen Hightower
laoflch
Lars M. Johansson
Lars Werkman
Laurent Broudoux
Leo Mei
Lev Zemlyanov
Li Mo
Linh Nguyen Hoang
Listman Gamboa
Liu Hanlin
Liu Lang Wa
Liz Chatman
Lokesh Sanapalli
Lourens Naudé
Luca Scannapieco
Luis Garcés-Erice
Lukas Krejci
Lukasz Korzeniowski
lyidataminr
M Sazzadul Hoque
Maciej Bryński
Mans Singh
MaoXiang Pan
Marc Zbyszynski
Marcelo Avancini
Marek Winkler
Mario Fiore Vitale
Mario Mueller
Mariusz Strzelecki
Mark Bereznitsky
Mark Drilling
Mark Ducommun
Mark Lambert
Martin Medek
Martin Sillence
Martin Tosney
Masazumi Kobayashi
Matt Beary
Matt Vance
Matteo Capitanio
Mathieu Rozieres
Matthias Wessendorf
Mauricio Scheffer
Max Kaplan
Martín Pérez
Mehmet Firat Komurcu
Meng Qiu
Melissa Winstanley
Michael Cizmar
Michael Wang
Michal Augustyn
Mickael Maison
Mickaël Isaert
Mike Graham
Mike Kamornikov
Mikhail Dubrovin
Mincong Huang
Ming Luo
Mohamed Pudukulathan
Mohammad Yousuf Minhaj Zia
Moira Tagle
Mostafa Ghadimi
Muhammad Sufyian
My Lang Pangzi
Nancy Xu
Nansen
Narz David
Nathan Bradshaw
Nathan Mills
Nathan Smit
Navdeep Agarwal
Naveen Kumar KR
Nayana Hettiarachchi
Nenad Stojanovikj
Nick Murray
Niels Pardon
Nikhil Benesch
Nils Hartmann
Nir Levy
Nishant Singh
Nitin Agarwal
Nitin Chhabra
Olavi Mustanoja
Oliver Weiler
Olivier Boudet
Olivier Jacquemart
Olivier Lemasle
Omar Al-Safi
Ondrej Babec
Oren Elias
Ori Popowski
Orr Ganani
Oscar Romero
Oskar Polak
Patrick Chu
Pavel Strashkin
Paul Cheung
Paul Mellor
Paul Tzen
Paweł Malon
Peng Lyu
Peter Goransson
Peter Junos
Peter Larsson
Peter Urbanetz
Philip Sanetra
Plugaru Tudor
Poonam Meghnani
Pradeep Mamillapalli
Prannoy Mittal
Praveen Burgu
Preethi Sadagopan
pushpavanthar
Qishang Zhong
Raf Liwoch
Rafael Câmara
Raghava Ponnam
Rajendra Dangwal
Ram Satish
Ramesh Reddy
Randall Hauch
Raphael Auv
Raúl Estrada
Raúl Tovar
Renato Mefi
René Kerner
Robert Hana
Robin Moffatt
Roman Kuchar
Roman Kudryashov
Rotem Adhoh
Sagar Rao
Sahan Dilshan
Sahap Asci
René Kerner
Rich O'Connell
Richard Harrington
Richard Kolkovich
Robert Coup
Robert Roldan
Ruslan Gibaiev
Russell Ballard
Russell Mora
Ruud H.G. van Tol
Ryan van Huuksloot
Sage Pierce
Sairam Polavarapu
Sanjay Kr Singh
Sanne Grinovero
Satyajit Vegesna
Saulius Valatka
Sayed Mohammad Hossein Torabi
Scofield Xu
Sara Fonseca
Sean C. Sullivan
Sean Rooney
Sean Wu
Sebastiaan Knijnenburg
Sebastian Bruckner
Seo Jae-kwon
Seongjoon Jeong
Sergei Morozov
Sergey Eizner
Sergey Ivanov
Shane Paul
Shantanu Sharma
Sherafudheen PM
Sheldon Fuchs
Shichao An
Shivam Sharma
Shubham Rawat
Shuguang Xiang
Shuran Zhang
SiuFay
Siddhant Agnihotry
Stanley Shyiko
Stathis Souris
Stavros Champilomatis
Stefan Miklosovic
Stephen Powis
Steven Siahetiong
Subodh Kant Chaturvedi
Sun Xiao Jian
Sungho Hwang
Stein Rolevink
Syed Muhammad Sufyian
Tapani Moilanen
Tautvydas Januskevicius
Taylor Rolison
Teo Stocco
Théophile Helleboid
Thiago Avancini
Thiago Dantas
Theofanis Despoudis
Thierry De Leeuw
Thomas Aregger
Thomas Deblock
Thomas Prelle
Thomas Thornton
Tim Loes
tisonkun
Timo Roeseler
Tin Nguyen
Tom Bentley
Tom Billiet
Tim Patterson
Tomaz Lemos Fernandes
Tommy Karlsson
Tomoyuki Nakamura
Tony Joseph
Tony Rizko
tooptoop4
Tova Cohen
Travis Elnicky
Troy Gaines
Tudor Plugaru
V K
Vadzim Ramanenka
Vaibhav Kushwaha
Vasily Ulianko
Vedit Firat Arig
Vincenzo Santonastaso
Victar Malinouski
Victor Xiang
Vivek Wassan
Vladimir Osin
Vojtech Juranek
Vojtěch Juránek
Wang Min Chao
Wang-Yu-Chao
WenChao Ke
Wei Wu
WenZe Hu
William Pursell
Willie Cheong
Willie Zhu
Wu Zhenhua
Wout Scheepers
Xiao Fu
Xiaojian Sun
Xiaolin Zhang
Xiaopu Zhu
Xinbin Huang
Xinquan She
Xuan Shen
Yang Wu
Yang Yang
Yanjie Wang
yangrong688
yangsanity
Yashashree Chopada
Yilong Chang
Yiming Liu
Yingying Tang
Yoann Rodière
Yohei Yoshimuta
Yossi Shirizli
Yuan Zhang
Yue Wang
Yuiham Chan
Zheng Wang
Zongwen Li
Zoran Regvart
志飞 张
민규 김
李宗文
陆杰
Ünal Sürmeli
魏南
胡琴
Snigdhajyoti Ghosh
Andrei Isac
M. Gökhan Akgül
Mark Allanson
Mark Banierink
Rahul Khanna
Razvan Laurus
Ronak Jain
Pengwei Dou
Zhongqiang Gong
Inki Hwang
崔世杰
合龙 张
Phạm Ngọc Thắng
Moustapha Mahfoud
Đỗ Ngọc Sơn
RJ Nowling
蔡灿材
ddsr-ops
Ben White
Miguel Angel Sotomayor
Stephen Clarkson
Gurps Bassi
Massimo Fortunat
Vincenzo Santonastaso
Matan Cohen
Don Seiler
Ahmed Rachid Hazourli
Pavithrananda Prabhu
حمود سمبول
Peter Hamer
Artem Shubovych
leoloel
Clifford Cheefoon
Fr0z3Nn
<<<<<<< HEAD
Ankur Gupta
=======
Xianming Zhou
Akula
Nick Golubev
Selman Genç
Pradeep Nain
Gaurav Miglani
>>>>>>> a7924f88
<|MERGE_RESOLUTION|>--- conflicted
+++ resolved
@@ -606,13 +606,10 @@
 leoloel
 Clifford Cheefoon
 Fr0z3Nn
-<<<<<<< HEAD
 Ankur Gupta
-=======
 Xianming Zhou
 Akula
 Nick Golubev
 Selman Genç
 Pradeep Nain
-Gaurav Miglani
->>>>>>> a7924f88
+Gaurav Miglani