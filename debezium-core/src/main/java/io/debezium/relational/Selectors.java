--- conflicted
+++ resolved
@@ -329,13 +329,8 @@
      * <p>
      * Note that this predicate is completely independent of the table selection predicate, so it is expected that this predicate
      * be used only <i>after</i> the table selection predicate determined the table containing the column(s) is to be used.
-<<<<<<< HEAD
      * 
      * @param fullyQualifiedColumnNames the comma-separated list of fully-qualified column names to exclude; may be null or
-=======
-     *
-     * @param columnNames the comma-separated list of column names names to exclude; may be null or
->>>>>>> 49612776
      *            empty
      * @return this builder so that methods can be chained together; never null
      */
