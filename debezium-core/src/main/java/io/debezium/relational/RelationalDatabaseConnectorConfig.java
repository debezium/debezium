--- conflicted
+++ resolved
@@ -1,10 +1,24 @@
 /*
  * Copyright Debezium Authors.
  *
- * Licensed under the Apache Software License version 2.0, available at
- * http://www.apache.org/licenses/LICENSE-2.0
+ * Licensed under the Apache Software License version 2.0, available at http://www.apache.org/licenses/LICENSE-2.0
  */
 package io.debezium.relational;
+
+import java.math.BigDecimal;
+import java.time.Duration;
+import java.util.Collections;
+import java.util.HashMap;
+import java.util.List;
+import java.util.Map;
+import java.util.concurrent.TimeUnit;
+import java.util.regex.Pattern;
+
+import org.apache.kafka.common.config.ConfigDef.Importance;
+import org.apache.kafka.common.config.ConfigDef.Type;
+import org.apache.kafka.common.config.ConfigDef.Width;
+import org.slf4j.Logger;
+import org.slf4j.LoggerFactory;
 
 import io.debezium.config.CommonConnectorConfig;
 import io.debezium.config.ConfigDefinition;
@@ -31,84 +45,58 @@
 import io.debezium.spi.schema.DataCollectionId;
 import io.debezium.spi.topic.TopicNamingStrategy;
 import io.debezium.util.Strings;
-import java.math.BigDecimal;
-import java.time.Duration;
-import java.util.Collections;
-import java.util.HashMap;
-import java.util.List;
-import java.util.Map;
-import java.util.concurrent.TimeUnit;
-import java.util.regex.Pattern;
-import org.apache.kafka.common.config.ConfigDef.Importance;
-import org.apache.kafka.common.config.ConfigDef.Type;
-import org.apache.kafka.common.config.ConfigDef.Width;
-import org.slf4j.Logger;
-import org.slf4j.LoggerFactory;
 
 /**
  * Configuration options shared across the relational CDC connectors.
  *
  * @author Gunnar Morling
  */
-public abstract class RelationalDatabaseConnectorConfig
-    extends CommonConnectorConfig {
-
-  private static final Logger LOGGER =
-      LoggerFactory.getLogger(RelationalDatabaseConnectorConfig.class);
-
-  protected static final String SCHEMA_INCLUDE_LIST_NAME =
-      "schema.include.list";
-  protected static final String SCHEMA_EXCLUDE_LIST_NAME =
-      "schema.exclude.list";
-  protected static final String DATABASE_INCLUDE_LIST_NAME =
-      "database.include.list";
-  protected static final String DATABASE_EXCLUDE_LIST_NAME =
-      "database.exclude.list";
+public abstract class RelationalDatabaseConnectorConfig extends CommonConnectorConfig {
+
+  private static final Logger LOGGER = LoggerFactory.getLogger(RelationalDatabaseConnectorConfig.class);
+
+  protected static final String SCHEMA_INCLUDE_LIST_NAME = "schema.include.list";
+  protected static final String SCHEMA_EXCLUDE_LIST_NAME = "schema.exclude.list";
+  protected static final String DATABASE_INCLUDE_LIST_NAME = "database.include.list";
+  protected static final String DATABASE_EXCLUDE_LIST_NAME = "database.exclude.list";
   protected static final String TABLE_EXCLUDE_LIST_NAME = "table.exclude.list";
   protected static final String TABLE_INCLUDE_LIST_NAME = "table.include.list";
-  public static final String TABLE_INCLUDE_LIST_ALREADY_SPECIFIED_ERROR_MSG =
-      "\"table.include.list\" is already specified";
-  public static final String COLUMN_INCLUDE_LIST_ALREADY_SPECIFIED_ERROR_MSG =
-      "\"column.include.list\" is already specified";
-  public static final String SCHEMA_INCLUDE_LIST_ALREADY_SPECIFIED_ERROR_MSG =
-      "\"schema.include.list\" is already specified";
-  public static final String DATABASE_INCLUDE_LIST_ALREADY_SPECIFIED_ERROR_MSG =
-      "\"database.include.list\" is already specified";
-
-  public static final long DEFAULT_SNAPSHOT_LOCK_TIMEOUT_MILLIS =
-      TimeUnit.SECONDS.toMillis(10);
-  public static final String DEFAULT_UNAVAILABLE_VALUE_PLACEHOLDER =
-      "__debezium_unavailable_value";
-  public static final Pattern HOSTNAME_PATTERN =
-      Pattern.compile("^[a-zA-Z0-9-_.]+$");
+  public static final String TABLE_INCLUDE_LIST_ALREADY_SPECIFIED_ERROR_MSG = "\"table.include.list\" is already specified";
+  public static final String COLUMN_INCLUDE_LIST_ALREADY_SPECIFIED_ERROR_MSG = "\"column.include.list\" is already specified";
+  public static final String SCHEMA_INCLUDE_LIST_ALREADY_SPECIFIED_ERROR_MSG = "\"schema.include.list\" is already specified";
+  public static final String DATABASE_INCLUDE_LIST_ALREADY_SPECIFIED_ERROR_MSG = "\"database.include.list\" is already specified";
+
+  public static final long DEFAULT_SNAPSHOT_LOCK_TIMEOUT_MILLIS = TimeUnit.SECONDS.toMillis(10);
+  public static final String DEFAULT_UNAVAILABLE_VALUE_PLACEHOLDER = "__debezium_unavailable_value";
+  public static final Pattern HOSTNAME_PATTERN = Pattern.compile("^[a-zA-Z0-9-_.]+$");
 
   /**
    * The set of predefined DecimalHandlingMode options or aliases.
    */
   public enum DecimalHandlingMode implements EnumeratedValue {
     /**
-     * Represent {@code DECIMAL} and {@code NUMERIC} values as precise {@link
-     * BigDecimal} values, which are represented in change events in a binary
-     * form. This is precise but difficult to use.
+     * Represent {@code DECIMAL} and {@code NUMERIC} values as precise {@link BigDecimal} values, which are
+     * represented in change events in a binary form. This is precise but difficult to use.
      */
     PRECISE("precise"),
 
     /**
-     * Represent {@code DECIMAL} and {@code NUMERIC} values as a string values.
-     * This is precise, it supports also special values but the type information
-     * is lost.
+     * Represent {@code DECIMAL} and {@code NUMERIC} values as a string values. This is precise, it supports also special values
+     * but the type information is lost.
      */
     STRING("string"),
 
     /**
-     * Represent {@code DECIMAL} and {@code NUMERIC} values as precise {@code
-     * double} values. This may be less precise but is far easier to use.
+     * Represent {@code DECIMAL} and {@code NUMERIC} values as precise {@code double} values. This may be less precise
+     * but is far easier to use.
      */
     DOUBLE("double");
 
     private final String value;
 
-    DecimalHandlingMode(String value) { this.value = value; }
+    DecimalHandlingMode(String value) {
+      this.value = value;
+    }
 
     @Override
     public String getValue() {
@@ -117,13 +105,13 @@
 
     public DecimalMode asDecimalMode() {
       switch (this) {
-      case DOUBLE:
-        return DecimalMode.DOUBLE;
-      case STRING:
-        return DecimalMode.STRING;
-      case PRECISE:
-      default:
-        return DecimalMode.PRECISE;
+        case DOUBLE:
+          return DecimalMode.DOUBLE;
+        case STRING:
+          return DecimalMode.STRING;
+        case PRECISE:
+        default:
+          return DecimalMode.PRECISE;
       }
     }
 
@@ -151,8 +139,7 @@
      *
      * @param value the configuration property value; may not be null
      * @param defaultValue the default value; may be null
-     * @return the matching option, or null if no match is found and the
-     *     non-null default is invalid
+     * @return the matching option, or null if no match is found and the non-null default is invalid
      */
     public static DecimalHandlingMode parse(String value, String defaultValue) {
       DecimalHandlingMode mode = parse(value);
@@ -173,7 +160,9 @@
 
     private final String value;
 
-    SnapshotTablesRowCountOrder(String value) { this.value = value; }
+    SnapshotTablesRowCountOrder(String value) {
+      this.value = value;
+    }
 
     @Override
     public String getValue() {
@@ -186,39 +175,14 @@
      * @param value the configuration property value; may not be null
      * @return the matching option, or null if no match is found
      */
-<<<<<<< HEAD
-    public Map<DataCollectionId, String> getSnapshotSelectOverridesByTable() {
-
-        List<String> tableValues = getConfig().getTrimmedStrings(SNAPSHOT_SELECT_STATEMENT_OVERRIDES_BY_TABLE, ",");
-
-        if (tableValues == null) {
-            return Collections.emptyMap();
-        }
-
-        Map<TableId, String> snapshotSelectOverridesByTable = new HashMap<>();
-
-        for (String table : tableValues) {
-
-            String statementOverride = getConfig().getString(SNAPSHOT_SELECT_STATEMENT_OVERRIDES_BY_TABLE + "." + table);
-            if (statementOverride == null) {
-                LOGGER.warn("Detected snapshot.select.statement.overrides for {} but no statement property {} defined",
-                        SNAPSHOT_SELECT_STATEMENT_OVERRIDES_BY_TABLE + "." + table, table);
-                continue;
-            }
-
-            snapshotSelectOverridesByTable.put(TableId.parse(table), statementOverride);
-
-=======
     public static SnapshotTablesRowCountOrder parse(String value) {
       if (value == null) {
         return null;
       }
       value = value.trim();
-      for (SnapshotTablesRowCountOrder option :
-           SnapshotTablesRowCountOrder.values()) {
+      for (SnapshotTablesRowCountOrder option : SnapshotTablesRowCountOrder.values()) {
         if (option.getValue().equalsIgnoreCase(value)) {
           return option;
->>>>>>> 13870abf
         }
       }
       return null;
@@ -229,11 +193,9 @@
      *
      * @param value the configuration property value; may not be null
      * @param defaultValue the default value; may be null
-     * @return the matching option, or null if no match is found and the
-     *     non-null default is invalid
+     * @return the matching option, or null if no match is found and the non-null default is invalid
      */
-    public static SnapshotTablesRowCountOrder parse(String value,
-                                                    String defaultValue) {
+    public static SnapshotTablesRowCountOrder parse(String value, String defaultValue) {
       SnapshotTablesRowCountOrder mode = parse(value);
       if (mode == null && defaultValue != null) {
         mode = parse(defaultValue);
@@ -242,8 +204,7 @@
     }
   }
 
-  public static final Field HOSTNAME =
-      Field.create(DATABASE_CONFIG_PREFIX + JdbcConfiguration.HOSTNAME)
+  public static final Field HOSTNAME = Field.create(DATABASE_CONFIG_PREFIX + JdbcConfiguration.HOSTNAME)
           .withDisplayName("Hostname")
           .withType(Type.STRING)
           .withGroup(Field.createGroupEntry(Field.Group.CONNECTION, 2))
@@ -251,11 +212,9 @@
           .withImportance(Importance.HIGH)
           .required()
           .withValidation(RelationalDatabaseConnectorConfig::validateHostname)
-          .withDescription(
-              "Resolvable hostname or IP address of the database server.");
-
-  public static final Field PORT =
-      Field.create(DATABASE_CONFIG_PREFIX + JdbcConfiguration.PORT)
+          .withDescription("Resolvable hostname or IP address of the database server.");
+
+  public static final Field PORT = Field.create(DATABASE_CONFIG_PREFIX + JdbcConfiguration.PORT)
           .withDisplayName("Port")
           .withType(Type.INT)
           .withGroup(Field.createGroupEntry(Field.Group.CONNECTION, 3))
@@ -264,48 +223,39 @@
           .withValidation(Field::isInteger)
           .withDescription("Port of the database server.");
 
-  public static final Field USER =
-      Field.create(DATABASE_CONFIG_PREFIX + JdbcConfiguration.USER)
+  public static final Field USER = Field.create(DATABASE_CONFIG_PREFIX + JdbcConfiguration.USER)
           .withDisplayName("User")
           .withType(Type.STRING)
           .withGroup(Field.createGroupEntry(Field.Group.CONNECTION, 4))
           .withWidth(Width.SHORT)
           .withImportance(Importance.HIGH)
           .required()
-          .withDescription(
-              "Name of the database user to be used when connecting to the database.");
-
-  public static final Field PASSWORD =
-      Field.create(DATABASE_CONFIG_PREFIX + JdbcConfiguration.PASSWORD)
+          .withDescription("Name of the database user to be used when connecting to the database.");
+
+  public static final Field PASSWORD = Field.create(DATABASE_CONFIG_PREFIX + JdbcConfiguration.PASSWORD)
           .withDisplayName("Password")
           .withType(Type.PASSWORD)
           .withGroup(Field.createGroupEntry(Field.Group.CONNECTION, 5))
           .withWidth(Width.SHORT)
           .withImportance(Importance.HIGH)
-          .withDescription(
-              "Password of the database user to be used when connecting to the database.");
-
-  public static final Field DATABASE_NAME =
-      Field.create(DATABASE_CONFIG_PREFIX + JdbcConfiguration.DATABASE)
+          .withDescription("Password of the database user to be used when connecting to the database.");
+
+  public static final Field DATABASE_NAME = Field.create(DATABASE_CONFIG_PREFIX + JdbcConfiguration.DATABASE)
           .withDisplayName("Database")
           .withType(Type.STRING)
           .withGroup(Field.createGroupEntry(Field.Group.CONNECTION, 6))
           .withWidth(Width.MEDIUM)
           .withImportance(Importance.HIGH)
           .required()
-          .withDescription(
-              "The name of the database from which the connector should capture changes");
-
-  /**
-   * A comma-separated list of regular expressions that match the
-   * fully-qualified names of tables to be monitored. Fully-qualified names for
-   * tables are of the form {@code <databaseName>.<tableName>} or
-   * {@code <databaseName>.<schemaName>.<tableName>}. Must not be used with
-   * {@link #TABLE_EXCLUDE_LIST}, and superseded by database
+          .withDescription("The name of the database from which the connector should capture changes");
+
+  /**
+   * A comma-separated list of regular expressions that match the fully-qualified names of tables to be monitored.
+   * Fully-qualified names for tables are of the form {@code <databaseName>.<tableName>} or
+   * {@code <databaseName>.<schemaName>.<tableName>}. Must not be used with {@link #TABLE_EXCLUDE_LIST}, and superseded by database
    * inclusions/exclusions.
    */
-  public static final Field TABLE_INCLUDE_LIST =
-      Field.create(TABLE_INCLUDE_LIST_NAME)
+  public static final Field TABLE_INCLUDE_LIST = Field.create(TABLE_INCLUDE_LIST_NAME)
           .withDisplayName("Include Tables")
           .withType(Type.LIST)
           .withGroup(Field.createGroupEntry(Field.Group.FILTERS, 2))
@@ -315,28 +265,20 @@
           .withDescription("The tables for which changes are to be captured");
 
   /**
-   * A comma-separated list of regular expressions that match the
-   * fully-qualified names of tables to be excluded from monitoring.
-   * Fully-qualified names for tables are of the form {@code
-   * <databaseName>.<tableName>} or
-   * {@code <databaseName>.<schemaName>.<tableName>}. Must not be used with
-   * {@link #TABLE_INCLUDE_LIST}.
-   */
-  public static final Field TABLE_EXCLUDE_LIST =
-      Field.create(TABLE_EXCLUDE_LIST_NAME)
+   * A comma-separated list of regular expressions that match the fully-qualified names of tables to be excluded from
+   * monitoring. Fully-qualified names for tables are of the form {@code <databaseName>.<tableName>} or
+   * {@code <databaseName>.<schemaName>.<tableName>}. Must not be used with {@link #TABLE_INCLUDE_LIST}.
+   */
+  public static final Field TABLE_EXCLUDE_LIST = Field.create(TABLE_EXCLUDE_LIST_NAME)
           .withDisplayName("Exclude Tables")
           .withType(Type.LIST)
           .withGroup(Field.createGroupEntry(Field.Group.FILTERS, 3))
           .withWidth(Width.LONG)
           .withImportance(Importance.MEDIUM)
-          .withValidation(
-              Field::isListOfRegex,
-              RelationalDatabaseConnectorConfig::validateTableExcludeList)
-          .withDescription(
-              "A comma-separated list of regular expressions that match the fully-qualified names of tables to be excluded from monitoring");
-
-  public static final Field TABLE_IGNORE_BUILTIN =
-      Field.create("table.ignore.builtin")
+          .withValidation(Field::isListOfRegex, RelationalDatabaseConnectorConfig::validateTableExcludeList)
+          .withDescription("A comma-separated list of regular expressions that match the fully-qualified names of tables to be excluded from monitoring");
+
+  public static final Field TABLE_IGNORE_BUILTIN = Field.create("table.ignore.builtin")
           .withDisplayName("Ignore system databases")
           .withType(Type.BOOLEAN)
           .withGroup(Field.createGroupEntry(Field.Group.FILTERS, 6))
@@ -344,115 +286,84 @@
           .withImportance(Importance.LOW)
           .withDefault(true)
           .withValidation(Field::isBoolean)
-          .withDescription(
-              "Flag specifying whether built-in tables should be ignored.");
-
-  /**
-   * A comma-separated list of regular expressions that match fully-qualified
-   * names of columns to be excluded from monitoring and change messages. The
-   * exact form of fully qualified names for columns might vary between
-   * connector types. For instance, they could be of the form {@code
-   * <databaseName>.<tableName>.<columnName>} or
-   * {@code <schemaName>.<tableName>.<columnName>} or {@code
-   * <databaseName>.<schemaName>.<tableName>.<columnName>}.
-   */
-  public static final Field COLUMN_EXCLUDE_LIST =
-      Field.create("column.exclude.list")
+          .withDescription("Flag specifying whether built-in tables should be ignored.");
+
+  /**
+   * A comma-separated list of regular expressions that match fully-qualified names of columns to be excluded from monitoring
+   * and change messages. The exact form of fully qualified names for columns might vary between connector types.
+   * For instance, they could be of the form {@code <databaseName>.<tableName>.<columnName>} or
+   * {@code <schemaName>.<tableName>.<columnName>} or {@code <databaseName>.<schemaName>.<tableName>.<columnName>}.
+   */
+  public static final Field COLUMN_EXCLUDE_LIST = Field.create("column.exclude.list")
           .withDisplayName("Exclude Columns")
           .withType(Type.LIST)
           .withGroup(Field.createGroupEntry(Field.Group.FILTERS, 5))
           .withWidth(Width.LONG)
           .withImportance(Importance.MEDIUM)
-          .withValidation(
-              Field::isListOfRegex,
-              RelationalDatabaseConnectorConfig::validateColumnExcludeList)
-          .withDescription(
-              "Regular expressions matching columns to exclude from change events");
-
-  /**
-   * A comma-separated list of regular expressions that match fully-qualified
-   * names of columns to be excluded from monitoring and change messages. The
-   * exact form of fully qualified names for columns might vary between
-   * connector types. For instance, they could be of the form {@code
-   * <databaseName>.<tableName>.<columnName>} or
-   * {@code <schemaName>.<tableName>.<columnName>} or {@code
-   * <databaseName>.<schemaName>.<tableName>.<columnName>}.
-   */
-  public static final Field COLUMN_INCLUDE_LIST =
-      Field.create("column.include.list")
+          .withValidation(Field::isListOfRegex, RelationalDatabaseConnectorConfig::validateColumnExcludeList)
+          .withDescription("Regular expressions matching columns to exclude from change events");
+
+  /**
+   * A comma-separated list of regular expressions that match fully-qualified names of columns to be excluded from monitoring
+   * and change messages. The exact form of fully qualified names for columns might vary between connector types.
+   * For instance, they could be of the form {@code <databaseName>.<tableName>.<columnName>} or
+   * {@code <schemaName>.<tableName>.<columnName>} or {@code <databaseName>.<schemaName>.<tableName>.<columnName>}.
+   */
+  public static final Field COLUMN_INCLUDE_LIST = Field.create("column.include.list")
           .withDisplayName("Include Columns")
           .withType(Type.LIST)
           .withGroup(Field.createGroupEntry(Field.Group.FILTERS, 4))
           .withWidth(Width.LONG)
           .withImportance(Importance.MEDIUM)
           .withValidation(Field::isListOfRegex)
-          .withDescription(
-              "Regular expressions matching columns to include in change events");
-
-  public static final Field MSG_KEY_COLUMNS =
-      Field.create("message.key.columns")
+          .withDescription("Regular expressions matching columns to include in change events");
+
+  public static final Field MSG_KEY_COLUMNS = Field.create("message.key.columns")
           .withDisplayName("Columns PK mapping")
           .withType(Type.STRING)
           .withGroup(Field.createGroupEntry(Field.Group.CONNECTOR_ADVANCED, 16))
           .withWidth(Width.LONG)
           .withImportance(Importance.MEDIUM)
-          .withValidation(
-              RelationalDatabaseConnectorConfig::validateMessageKeyColumnsField)
-          .withDescription(
-              "A semicolon-separated list of expressions that match fully-qualified tables and column(s) to be used as message key. "
-              +
-              "Each expression must match the pattern '<fully-qualified table name>:<key columns>', "
-              +
-              "where the table names could be defined as (DB_NAME.TABLE_NAME) or (SCHEMA_NAME.TABLE_NAME), depending on the specific connector, "
-              +
-              "and the key columns are a comma-separated list of columns representing the custom key. "
-              +
-              "For any table without an explicit key configuration the table's primary key column(s) will be used as message key. "
-              +
-              "Example: dbserver1.inventory.orderlines:orderId,orderLineId;dbserver1.inventory.orders:id");
-
-  public static final Field DECIMAL_HANDLING_MODE =
-      Field.create("decimal.handling.mode")
+          .withValidation(RelationalDatabaseConnectorConfig::validateMessageKeyColumnsField)
+          .withDescription("A semicolon-separated list of expressions that match fully-qualified tables and column(s) to be used as message key. "
+                  + "Each expression must match the pattern '<fully-qualified table name>:<key columns>', "
+                  + "where the table names could be defined as (DB_NAME.TABLE_NAME) or (SCHEMA_NAME.TABLE_NAME), depending on the specific connector, "
+                  + "and the key columns are a comma-separated list of columns representing the custom key. "
+                  + "For any table without an explicit key configuration the table's primary key column(s) will be used as message key. "
+                  + "Example: dbserver1.inventory.orderlines:orderId,orderLineId;dbserver1.inventory.orders:id");
+
+  public static final Field DECIMAL_HANDLING_MODE = Field.create("decimal.handling.mode")
           .withDisplayName("Decimal Handling")
           .withGroup(Field.createGroupEntry(Field.Group.CONNECTOR, 2))
           .withEnum(DecimalHandlingMode.class, DecimalHandlingMode.PRECISE)
           .withWidth(Width.SHORT)
           .withImportance(Importance.MEDIUM)
-          .withDescription(
-              "Specify how DECIMAL and NUMERIC columns should be represented in change events, including: "
-              +
-              "'precise' (the default) uses java.math.BigDecimal to represent values, which are encoded in the change events using a binary representation and Kafka Connect's 'org.apache.kafka.connect.data.Decimal' type; "
-              + "'string' uses string to represent values; "
-              +
-              "'double' represents values using Java's 'double', which may not offer the precision but will be far easier to use in consumers.");
-
-  public static final Field SNAPSHOT_SELECT_STATEMENT_OVERRIDES_BY_TABLE =
-      Field.create("snapshot.select.statement.overrides")
-          .withDisplayName(
-              "List of tables where the default select statement used during snapshotting should be overridden.")
+          .withDescription("Specify how DECIMAL and NUMERIC columns should be represented in change events, including: "
+                  + "'precise' (the default) uses java.math.BigDecimal to represent values, which are encoded in the change events using a binary representation and Kafka Connect's 'org.apache.kafka.connect.data.Decimal' type; "
+                  + "'string' uses string to represent values; "
+                  + "'double' represents values using Java's 'double', which may not offer the precision but will be far easier to use in consumers.");
+
+  public static final Field SNAPSHOT_SELECT_STATEMENT_OVERRIDES_BY_TABLE = Field.create("snapshot.select.statement.overrides")
+          .withDisplayName("List of tables where the default select statement used during snapshotting should be overridden.")
           .withType(Type.STRING)
           .withGroup(Field.createGroupEntry(Field.Group.CONNECTOR_SNAPSHOT, 8))
           .withWidth(Width.LONG)
           .withImportance(Importance.MEDIUM)
           .withDescription(
-              " This property contains a comma-separated list of fully-qualified tables (DB_NAME.TABLE_NAME) or (SCHEMA_NAME.TABLE_NAME), depending on the "
-              +
-              "specific connectors. Select statements for the individual tables are "
-              +
-              "specified in further configuration properties, one for each table, identified by the id 'snapshot.select.statement.overrides.[DB_NAME].[TABLE_NAME]' or "
-              +
-              "'snapshot.select.statement.overrides.[SCHEMA_NAME].[TABLE_NAME]', respectively. "
-              +
-              "The value of those properties is the select statement to use when retrieving data from the specific table during snapshotting. "
-              +
-              "A possible use case for large append-only tables is setting a specific point where to start (resume) snapshotting, in case a previous snapshotting was interrupted.");
-
-  /**
-   * A comma-separated list of regular expressions that match schema names to be
-   * monitored. Must not be used with {@link #SCHEMA_EXCLUDE_LIST}.
-   */
-  public static final Field SCHEMA_INCLUDE_LIST =
-      Field.create(SCHEMA_INCLUDE_LIST_NAME)
+                  " This property contains a comma-separated list of fully-qualified tables (DB_NAME.TABLE_NAME) or (SCHEMA_NAME.TABLE_NAME), depending on the "
+                          +
+                          "specific connectors. Select statements for the individual tables are " +
+                          "specified in further configuration properties, one for each table, identified by the id 'snapshot.select.statement.overrides.[DB_NAME].[TABLE_NAME]' or "
+                          +
+                          "'snapshot.select.statement.overrides.[SCHEMA_NAME].[TABLE_NAME]', respectively. " +
+                          "The value of those properties is the select statement to use when retrieving data from the specific table during snapshotting. " +
+                          "A possible use case for large append-only tables is setting a specific point where to start (resume) snapshotting, in case a previous snapshotting was interrupted.");
+
+  /**
+   * A comma-separated list of regular expressions that match schema names to be monitored.
+   * Must not be used with {@link #SCHEMA_EXCLUDE_LIST}.
+   */
+  public static final Field SCHEMA_INCLUDE_LIST = Field.create(SCHEMA_INCLUDE_LIST_NAME)
           .withDisplayName("Include Schemas")
           .withType(Type.LIST)
           .withGroup(Field.createGroupEntry(Field.Group.FILTERS, 0))
@@ -463,29 +374,24 @@
           .withDescription("The schemas for which events should be captured");
 
   /**
-   * A comma-separated list of regular expressions that match schema names to be
-   * excluded from monitoring. Must not be used with {@link
-   * #SCHEMA_INCLUDE_LIST}.
-   */
-  public static final Field SCHEMA_EXCLUDE_LIST =
-      Field.create(SCHEMA_EXCLUDE_LIST_NAME)
+   * A comma-separated list of regular expressions that match schema names to be excluded from monitoring.
+   * Must not be used with {@link #SCHEMA_INCLUDE_LIST}.
+   */
+  public static final Field SCHEMA_EXCLUDE_LIST = Field.create(SCHEMA_EXCLUDE_LIST_NAME)
           .withDisplayName("Exclude Schemas")
           .withType(Type.LIST)
           .withGroup(Field.createGroupEntry(Field.Group.FILTERS, 1))
           .withWidth(Width.LONG)
           .withImportance(Importance.MEDIUM)
-          .withValidation(
-              Field::isListOfRegex,
-              RelationalDatabaseConnectorConfig::validateSchemaExcludeList)
+          .withValidation(Field::isListOfRegex, RelationalDatabaseConnectorConfig::validateSchemaExcludeList)
           .withInvisibleRecommender()
           .withDescription("The schemas for which events must not be captured");
 
   /**
-   * A comma-separated list of regular expressions that match database names to
-   * be monitored. Must not be used with {@link #DATABASE_EXCLUDE_LIST}.
-   */
-  public static final Field DATABASE_INCLUDE_LIST =
-      Field.create(DATABASE_INCLUDE_LIST_NAME)
+   * A comma-separated list of regular expressions that match database names to be monitored.
+   * Must not be used with {@link #DATABASE_EXCLUDE_LIST}.
+   */
+  public static final Field DATABASE_INCLUDE_LIST = Field.create(DATABASE_INCLUDE_LIST_NAME)
           .withDisplayName("Include Databases")
           .withType(Type.LIST)
           .withGroup(Field.createGroupEntry(Field.Group.FILTERS, 0))
@@ -493,205 +399,164 @@
           .withImportance(Importance.HIGH)
           .withDependents(TABLE_INCLUDE_LIST_NAME)
           .withValidation(Field::isListOfRegex)
-          .withDescription(
-              "The databases for which changes are to be captured");
-
-  /**
-   * A comma-separated list of regular expressions that match database names to
-   * be excluded from monitoring. Must not be used with {@link
-   * #DATABASE_INCLUDE_LIST}.
-   */
-  public static final Field DATABASE_EXCLUDE_LIST =
-      Field.create(DATABASE_EXCLUDE_LIST_NAME)
+          .withDescription("The databases for which changes are to be captured");
+
+  /**
+   * A comma-separated list of regular expressions that match database names to be excluded from monitoring.
+   * Must not be used with {@link #DATABASE_INCLUDE_LIST}.
+   */
+  public static final Field DATABASE_EXCLUDE_LIST = Field.create(DATABASE_EXCLUDE_LIST_NAME)
           .withDisplayName("Exclude Databases")
           .withType(Type.LIST)
           .withGroup(Field.createGroupEntry(Field.Group.FILTERS, 1))
           .withWidth(Width.LONG)
           .withImportance(Importance.MEDIUM)
-          .withValidation(
-              Field::isListOfRegex,
-              RelationalDatabaseConnectorConfig::validateDatabaseExcludeList)
-          .withDescription(
-              "A comma-separated list of regular expressions that match database names to be excluded from monitoring");
-
-  public static final Field TIME_PRECISION_MODE =
-      Field.create("time.precision.mode")
+          .withValidation(Field::isListOfRegex, RelationalDatabaseConnectorConfig::validateDatabaseExcludeList)
+          .withDescription("A comma-separated list of regular expressions that match database names to be excluded from monitoring");
+
+  public static final Field TIME_PRECISION_MODE = Field.create("time.precision.mode")
           .withDisplayName("Time Precision")
           .withGroup(Field.createGroupEntry(Field.Group.CONNECTOR, 4))
           .withEnum(TemporalPrecisionMode.class, TemporalPrecisionMode.ADAPTIVE)
           .withWidth(Width.SHORT)
           .withImportance(Importance.MEDIUM)
-          .withDescription(
-              "Time, date, and timestamps can be represented with different kinds of precisions, including: "
-              +
-              "'adaptive' (the default) bases the precision of time, date, and timestamp values on the database column's precision; "
-              +
-              "'adaptive_time_microseconds' like 'adaptive' mode, but TIME fields always use microseconds precision; "
-              +
-              "'connect' always represents time, date, and timestamp values using Kafka Connect's built-in representations for Time, Date, and Timestamp, "
-              +
-              "which uses millisecond precision regardless of the database columns' precision.");
-
-  public static final Field SNAPSHOT_LOCK_TIMEOUT_MS =
-      Field.create("snapshot.lock.timeout.ms")
+          .withDescription("Time, date, and timestamps can be represented with different kinds of precisions, including: "
+                  + "'adaptive' (the default) bases the precision of time, date, and timestamp values on the database column's precision; "
+                  + "'adaptive_time_microseconds' like 'adaptive' mode, but TIME fields always use microseconds precision; "
+                  + "'connect' always represents time, date, and timestamp values using Kafka Connect's built-in representations for Time, Date, and Timestamp, "
+                  + "which uses millisecond precision regardless of the database columns' precision.");
+
+  public static final Field SNAPSHOT_LOCK_TIMEOUT_MS = Field.create("snapshot.lock.timeout.ms")
           .withDisplayName("Snapshot lock timeout (ms)")
           .withType(Type.LONG)
           .withGroup(Field.createGroupEntry(Field.Group.CONNECTOR_SNAPSHOT, 6))
           .withWidth(Width.LONG)
           .withImportance(Importance.MEDIUM)
           .withDefault(DEFAULT_SNAPSHOT_LOCK_TIMEOUT_MILLIS)
-          .withDescription(
-              "The maximum number of millis to wait for table locks at the beginning of a snapshot. If locks cannot be acquired in this "
-              +
-              "time frame, the snapshot will be aborted. Defaults to 10 seconds");
-
-  // TODO - belongs to HistorizedRelationalDatabaseConnectorConfig but should be
-  // move there after MySQL rewrite
-  public static final Field INCLUDE_SCHEMA_CHANGES =
-      Field.create("include.schema.changes")
+          .withDescription("The maximum number of millis to wait for table locks at the beginning of a snapshot. If locks cannot be acquired in this " +
+                  "time frame, the snapshot will be aborted. Defaults to 10 seconds");
+
+  // TODO - belongs to HistorizedRelationalDatabaseConnectorConfig but should be move there
+  // after MySQL rewrite
+  public static final Field INCLUDE_SCHEMA_CHANGES = Field.create("include.schema.changes")
           .withDisplayName("Include database schema changes")
           .withType(Type.BOOLEAN)
           .withGroup(Field.createGroupEntry(Field.Group.CONNECTOR, 0))
           .withWidth(Width.SHORT)
           .withImportance(Importance.MEDIUM)
-          .withDescription(
-              "Whether the connector should publish changes in the database schema to a Kafka topic with "
-              +
-              "the same name as the database server ID. Each schema change will be recorded using a key that "
-              +
-              "contains the database name and whose value include logical description of the new schema and optionally the DDL statement(s). "
-              +
-              "The default is 'true'. This is independent of how the connector internally records database schema history.")
+          .withDescription("Whether the connector should publish changes in the database schema to a Kafka topic with "
+                  + "the same name as the database server ID. Each schema change will be recorded using a key that "
+                  + "contains the database name and whose value include logical description of the new schema and optionally the DDL statement(s). "
+                  + "The default is 'true'. This is independent of how the connector internally records database schema history.")
           .withDefault(true);
 
-  public static final Field INCLUDE_SCHEMA_COMMENTS =
-      Field.create("include.schema.comments")
+  public static final Field INCLUDE_SCHEMA_COMMENTS = Field.create("include.schema.comments")
           .withDisplayName("Include Table and Column Comments")
           .withType(Type.BOOLEAN)
           .withGroup(Field.createGroupEntry(Field.Group.CONNECTOR, 5))
           .withValidation(Field::isBoolean)
           .withWidth(Width.SHORT)
           .withImportance(Importance.MEDIUM)
-          .withDescription(
-              "Whether the connector parse table and column's comment to metadata object. "
-              +
-              "Note: Enable this option will bring the implications on memory usage. The number and size of ColumnImpl objects is what largely impacts "
-              +
-              "how much memory is consumed by the Debezium connectors, and adding a String to each of them can potentially be quite heavy. "
-              + "The default is 'false'.")
+          .withDescription("Whether the connector parse table and column's comment to metadata object. "
+                  + "Note: Enable this option will bring the implications on memory usage. The number and size of ColumnImpl objects is what largely impacts "
+                  + "how much memory is consumed by the Debezium connectors, and adding a String to each of them can potentially be quite heavy. "
+                  + "The default is 'false'.")
           .withDefault(false);
 
-  public static final Field MASK_COLUMN_WITH_HASH =
-      Field.create("column.mask.hash.([^.]+).with.salt.(.+)")
+  public static final Field MASK_COLUMN_WITH_HASH = Field.create("column.mask.hash.([^.]+).with.salt.(.+)")
           .withDisplayName("Mask Columns Using Hash and Salt")
           .withType(Type.STRING)
           .withGroup(Field.createGroupEntry(Field.Group.CONNECTOR_ADVANCED, 13))
           .withWidth(Width.LONG)
           .withImportance(Importance.MEDIUM)
-          .withDescription(
-              "A comma-separated list of regular expressions matching fully-qualified names of columns that should "
-              +
-              "be masked by hashing the input. Using the specified hash algorithms and salt.");
-
-  public static final Field MASK_COLUMN =
-      Field.create("column.mask.with.(d+).chars")
+          .withDescription("A comma-separated list of regular expressions matching fully-qualified names of columns that should "
+                  + "be masked by hashing the input. Using the specified hash algorithms and salt.");
+
+  public static final Field MASK_COLUMN = Field.create("column.mask.with.(d+).chars")
           .withDisplayName("Mask Columns With n Asterisks")
           .withGroup(Field.createGroupEntry(Field.Group.CONNECTOR_ADVANCED, 12))
           .withValidation(Field::isInteger)
-          .withDescription(
-              "A comma-separated list of regular expressions matching fully-qualified names of columns that should "
-              +
-              "be masked with configured amount of asterisk ('*') characters.");
-
-  public static final Field TRUNCATE_COLUMN =
-      Field.create("column.truncate.to.(d+).chars")
+          .withDescription("A comma-separated list of regular expressions matching fully-qualified names of columns that should "
+                  + "be masked with configured amount of asterisk ('*') characters.");
+
+  public static final Field TRUNCATE_COLUMN = Field.create("column.truncate.to.(d+).chars")
           .withDisplayName("Truncate Columns To n Characters")
           .withType(Type.INT)
           .withGroup(Field.createGroupEntry(Field.Group.CONNECTOR_ADVANCED, 11))
           .withValidation(Field::isInteger)
-          .withDescription(
-              "A comma-separated list of regular expressions matching fully-qualified names of columns that should "
-              + "be truncated to the configured amount of characters.");
-
-  public static final Field PROPAGATE_COLUMN_SOURCE_TYPE =
-      Field.create("column.propagate.source.type")
+          .withDescription("A comma-separated list of regular expressions matching fully-qualified names of columns that should "
+                  + "be truncated to the configured amount of characters.");
+
+  public static final Field PROPAGATE_COLUMN_SOURCE_TYPE = Field.create("column.propagate.source.type")
           .withDisplayName("Propagate Source Types by Columns")
           .withType(Type.LIST)
           .withGroup(Field.createGroupEntry(Field.Group.CONNECTOR_ADVANCED, 15))
           .withValidation(Field::isListOfRegex)
-          .withDescription(
-              "A comma-separated list of regular expressions matching fully-qualified names of columns that "
-              +
-              "adds the column’s original type and original length as parameters to the corresponding field schemas in the emitted change records.");
-
-  public static final Field PROPAGATE_DATATYPE_SOURCE_TYPE =
-      Field.create("datatype.propagate.source.type")
+          .withDescription("A comma-separated list of regular expressions matching fully-qualified names of columns that "
+                  + "adds the column’s original type and original length as parameters to the corresponding field schemas in the emitted change records.");
+
+  public static final Field PROPAGATE_DATATYPE_SOURCE_TYPE = Field.create("datatype.propagate.source.type")
           .withDisplayName("Propagate Source Types by Data Type")
           .withType(Type.LIST)
           .withGroup(Field.createGroupEntry(Field.Group.CONNECTOR_ADVANCED, 14))
           .withValidation(Field::isListOfRegex)
-          .withDescription(
-              "A comma-separated list of regular expressions matching the database-specific data type names that "
-              +
-              "adds the data type's original type and original length as parameters to the corresponding field schemas in the emitted change records.");
-
-  public static final Field SNAPSHOT_FULL_COLUMN_SCAN_FORCE =
-      Field.createInternal("snapshot.scan.all.columns.force")
+          .withDescription("A comma-separated list of regular expressions matching the database-specific data type names that "
+                  + "adds the data type's original type and original length as parameters to the corresponding field schemas in the emitted change records.");
+
+  public static final Field SNAPSHOT_FULL_COLUMN_SCAN_FORCE = Field.createInternal("snapshot.scan.all.columns.force")
           .withDisplayName("Snapshot force scan all columns of all tables")
           .withType(Type.BOOLEAN)
-          .withGroup(
-              Field.createGroupEntry(Field.Group.CONNECTOR_SNAPSHOT, 999))
+          .withGroup(Field.createGroupEntry(Field.Group.CONNECTOR_SNAPSHOT, 999))
           .withWidth(Width.SHORT)
           .withImportance(Importance.LOW)
-          .withDescription(
-              "Restore pre 1.5 behaviour and scan all tables to discover columns."
-              +
-              " If you are excluding one table then turning this on may improve performance."
-              +
-              " If you are excluding a lot of tables the default behavior should work well.")
+          .withDescription("Restore pre 1.5 behaviour and scan all tables to discover columns."
+                  + " If you are excluding one table then turning this on may improve performance."
+                  + " If you are excluding a lot of tables the default behavior should work well.")
           .withDefault(false);
 
-  public static final Field UNAVAILABLE_VALUE_PLACEHOLDER =
-      Field.create("unavailable.value.placeholder")
+  public static final Field UNAVAILABLE_VALUE_PLACEHOLDER = Field.create("unavailable.value.placeholder")
           .withDisplayName("Unavailable value placeholder")
           .withType(Type.STRING)
           .withGroup(Field.createGroupEntry(Field.Group.CONNECTOR_ADVANCED, 20))
           .withWidth(Width.MEDIUM)
           .withDefault(DEFAULT_UNAVAILABLE_VALUE_PLACEHOLDER)
           .withImportance(Importance.MEDIUM)
-          .withDescription(
-              "Specify the constant that will be provided by Debezium to indicate that "
-              +
-              "the original value is unavailable and not provided by the database.");
-
-  public static final Field SNAPSHOT_TABLES_ORDER_BY_ROW_COUNT =
-      Field.create("snapshot.tables.order.by.row.count")
+          .withDescription("Specify the constant that will be provided by Debezium to indicate that " +
+                  "the original value is unavailable and not provided by the database.");
+
+  public static final Field SNAPSHOT_TABLES_ORDER_BY_ROW_COUNT = Field.create("snapshot.tables.order.by.row.count")
           .withDisplayName("Initial snapshot tables order by row count")
-          .withEnum(SnapshotTablesRowCountOrder.class,
-                    SnapshotTablesRowCountOrder.DISABLED)
-          .withGroup(
-              Field.createGroupEntry(Field.Group.CONNECTOR_SNAPSHOT, 111))
-          .withDescription(
-              "Controls the order in which tables are processed in the initial snapshot. "
-              +
-              "A `descending` value will order the tables by row count descending. "
-              +
-              "A `ascending` value will order the tables by row count ascending. "
-              +
-              "A value of `disabled` (the default) will disable ordering by row count.");
-
-  protected static final ConfigDefinition CONFIG_DEFINITION =
-      CommonConnectorConfig.CONFIG_DEFINITION.edit()
-          .type(CommonConnectorConfig.TOPIC_PREFIX)
-          .connector(DECIMAL_HANDLING_MODE, TIME_PRECISION_MODE,
-                     SNAPSHOT_LOCK_TIMEOUT_MS)
-          .events(COLUMN_INCLUDE_LIST, COLUMN_EXCLUDE_LIST, TABLE_INCLUDE_LIST,
-                  TABLE_EXCLUDE_LIST, TABLE_IGNORE_BUILTIN, SCHEMA_INCLUDE_LIST,
-                  SCHEMA_EXCLUDE_LIST, MSG_KEY_COLUMNS,
+          .withEnum(SnapshotTablesRowCountOrder.class, SnapshotTablesRowCountOrder.DISABLED)
+          .withGroup(Field.createGroupEntry(Field.Group.CONNECTOR_SNAPSHOT, 111))
+          .withDescription("Controls the order in which tables are processed in the initial snapshot. "
+                  + "A `descending` value will order the tables by row count descending. "
+                  + "A `ascending` value will order the tables by row count ascending. "
+                  + "A value of `disabled` (the default) will disable ordering by row count.");
+
+  protected static final ConfigDefinition CONFIG_DEFINITION = CommonConnectorConfig.CONFIG_DEFINITION.edit()
+          .type(
+                  CommonConnectorConfig.TOPIC_PREFIX)
+          .connector(
+                  DECIMAL_HANDLING_MODE,
+                  TIME_PRECISION_MODE,
+                  SNAPSHOT_LOCK_TIMEOUT_MS)
+          .events(
+                  COLUMN_INCLUDE_LIST,
+                  COLUMN_EXCLUDE_LIST,
+                  TABLE_INCLUDE_LIST,
+                  TABLE_EXCLUDE_LIST,
+                  TABLE_IGNORE_BUILTIN,
+                  SCHEMA_INCLUDE_LIST,
+                  SCHEMA_EXCLUDE_LIST,
+                  MSG_KEY_COLUMNS,
                   SNAPSHOT_SELECT_STATEMENT_OVERRIDES_BY_TABLE,
-                  MASK_COLUMN_WITH_HASH, MASK_COLUMN, TRUNCATE_COLUMN,
-                  INCLUDE_SCHEMA_CHANGES, INCLUDE_SCHEMA_COMMENTS,
-                  PROPAGATE_COLUMN_SOURCE_TYPE, PROPAGATE_DATATYPE_SOURCE_TYPE,
+                  MASK_COLUMN_WITH_HASH,
+                  MASK_COLUMN,
+                  TRUNCATE_COLUMN,
+                  INCLUDE_SCHEMA_CHANGES,
+                  INCLUDE_SCHEMA_COMMENTS,
+                  PROPAGATE_COLUMN_SOURCE_TYPE,
+                  PROPAGATE_DATATYPE_SOURCE_TYPE,
                   SNAPSHOT_FULL_COLUMN_SCAN_FORCE,
                   SNAPSHOT_TABLES_ORDER_BY_ROW_COUNT,
                   DatabaseHeartbeatImpl.HEARTBEAT_ACTION_QUERY)
@@ -708,25 +573,20 @@
   private final FieldNamer<Column> fieldNamer;
   private final SnapshotTablesRowCountOrder snapshotOrderByRowCount;
 
-  protected RelationalDatabaseConnectorConfig(
-      Configuration config, TableFilter systemTablesFilter,
-      TableIdToStringMapper tableIdMapper, int defaultSnapshotFetchSize,
-      ColumnFilterMode columnFilterMode, boolean useCatalogBeforeSchema) {
+  protected RelationalDatabaseConnectorConfig(Configuration config, TableFilter systemTablesFilter,
+                                              TableIdToStringMapper tableIdMapper, int defaultSnapshotFetchSize,
+                                              ColumnFilterMode columnFilterMode, boolean useCatalogBeforeSchema) {
     super(config, defaultSnapshotFetchSize);
 
-    this.temporalPrecisionMode =
-        TemporalPrecisionMode.parse(config.getString(TIME_PRECISION_MODE));
-    this.keyMapper = CustomKeyMapper.getInstance(
-        config.getString(MSG_KEY_COLUMNS), tableIdMapper);
+    this.temporalPrecisionMode = TemporalPrecisionMode.parse(config.getString(TIME_PRECISION_MODE));
+    this.keyMapper = CustomKeyMapper.getInstance(config.getString(MSG_KEY_COLUMNS), tableIdMapper);
     this.tableIdMapper = tableIdMapper;
 
     this.jdbcConfig = JdbcConfiguration.adapt(
-        config.subset(DATABASE_CONFIG_PREFIX, true)
-            .merge(config.subset(DRIVER_CONFIG_PREFIX, true)));
+            config.subset(DATABASE_CONFIG_PREFIX, true).merge(config.subset(DRIVER_CONFIG_PREFIX, true)));
 
     if (systemTablesFilter != null && tableIdMapper != null) {
-      this.tableFilters = new RelationalTableFilters(
-          config, systemTablesFilter, tableIdMapper, useCatalogBeforeSchema);
+      this.tableFilters = new RelationalTableFilters(config, systemTablesFilter, tableIdMapper, useCatalogBeforeSchema);
     }
     // handled by sub-classes for the time being
     else {
@@ -736,25 +596,23 @@
     String columnExcludeList = config.getString(COLUMN_EXCLUDE_LIST);
     String columnIncludeList = config.getString(COLUMN_INCLUDE_LIST);
 
-    columnsFiltered = !(Strings.isNullOrEmpty(columnExcludeList) &&
-                        Strings.isNullOrEmpty(columnIncludeList));
+    columnsFiltered = !(Strings.isNullOrEmpty(columnExcludeList) && Strings.isNullOrEmpty(columnIncludeList));
 
     if (columnIncludeList != null) {
-      this.columnFilter = ColumnNameFilterFactory.createIncludeListFilter(
-          columnIncludeList, columnFilterMode);
-    } else {
-      this.columnFilter = ColumnNameFilterFactory.createExcludeListFilter(
-          columnExcludeList, columnFilterMode);
-    }
-
-    this.heartbeatActionQuery = config.getString(
-        DatabaseHeartbeatImpl.HEARTBEAT_ACTION_QUERY_PROPERTY_NAME, "");
+      this.columnFilter = ColumnNameFilterFactory.createIncludeListFilter(columnIncludeList, columnFilterMode);
+    }
+    else {
+      this.columnFilter = ColumnNameFilterFactory.createExcludeListFilter(columnExcludeList, columnFilterMode);
+    }
+
+    this.heartbeatActionQuery = config.getString(DatabaseHeartbeatImpl.HEARTBEAT_ACTION_QUERY_PROPERTY_NAME, "");
     this.fieldNamer = FieldNameSelector.defaultSelector(fieldNameAdjuster());
-    this.snapshotOrderByRowCount = SnapshotTablesRowCountOrder.parse(
-        config.getString(SNAPSHOT_TABLES_ORDER_BY_ROW_COUNT));
-  }
-
-  public RelationalTableFilters getTableFilters() { return tableFilters; }
+    this.snapshotOrderByRowCount = SnapshotTablesRowCountOrder.parse(config.getString(SNAPSHOT_TABLES_ORDER_BY_ROW_COUNT));
+  }
+
+  public RelationalTableFilters getTableFilters() {
+    return tableFilters;
+  }
 
   /**
    * Returns the Decimal mode Enum for {@code decimal.handling.mode}
@@ -762,8 +620,8 @@
    */
   public DecimalMode getDecimalMode() {
     return DecimalHandlingMode
-        .parse(this.getConfig().getString(DECIMAL_HANDLING_MODE))
-        .asDecimalMode();
+            .parse(this.getConfig().getString(DECIMAL_HANDLING_MODE))
+            .asDecimalMode();
   }
 
   /**
@@ -774,16 +632,22 @@
     return temporalPrecisionMode;
   }
 
-  public KeyMapper getKeyMapper() { return keyMapper; }
-
-  /**
-   * Returns a "raw" configuration object exposing all the database driver
-   * related settings, without the "database." prefix. Typically used for
-   * passing through driver settings.
-   */
-  public JdbcConfiguration getJdbcConfig() { return jdbcConfig; }
-
-  public String getHeartbeatActionQuery() { return heartbeatActionQuery; }
+  public KeyMapper getKeyMapper() {
+    return keyMapper;
+  }
+
+  /**
+   * Returns a "raw" configuration object exposing all the database driver related
+   * settings, without the "database." prefix. Typically used for passing through
+   * driver settings.
+   */
+  public JdbcConfiguration getJdbcConfig() {
+    return jdbcConfig;
+  }
+
+  public String getHeartbeatActionQuery() {
+    return heartbeatActionQuery;
+  }
 
   public byte[] getUnavailableValuePlaceholder() {
     return getConfig().getString(UNAVAILABLE_VALUE_PLACEHOLDER).getBytes();
@@ -809,9 +673,13 @@
     return getConfig().getString(TABLE_INCLUDE_LIST);
   }
 
-  public ColumnNameFilter getColumnFilter() { return columnFilter; }
-
-  public boolean isColumnsFiltered() { return columnsFiltered; }
+  public ColumnNameFilter getColumnFilter() {
+    return columnFilter;
+  }
+
+  public boolean isColumnsFiltered() {
+    return columnsFiltered;
+  }
 
   public Boolean isFullColumnScanRequired() {
     return getConfig().getBoolean(SNAPSHOT_FULL_COLUMN_SCAN_FORCE);
@@ -821,15 +689,12 @@
     return snapshotOrderByRowCount;
   }
 
-  private static int validateColumnExcludeList(Configuration config,
-                                               Field field,
-                                               ValidationOutput problems) {
+  private static int validateColumnExcludeList(Configuration config, Field field, ValidationOutput problems) {
     String includeList = config.getString(COLUMN_INCLUDE_LIST);
     String excludeList = config.getString(COLUMN_EXCLUDE_LIST);
 
     if (includeList != null && excludeList != null) {
-      problems.accept(COLUMN_EXCLUDE_LIST, excludeList,
-                      COLUMN_INCLUDE_LIST_ALREADY_SPECIFIED_ERROR_MSG);
+      problems.accept(COLUMN_EXCLUDE_LIST, excludeList, COLUMN_INCLUDE_LIST_ALREADY_SPECIFIED_ERROR_MSG);
       return 1;
     }
     return 0;
@@ -845,29 +710,27 @@
     return getConfig().getBoolean(INCLUDE_SCHEMA_COMMENTS);
   }
 
-  public TableIdToStringMapper getTableIdMapper() { return tableIdMapper; }
-
-  private static int validateTableBlacklist(Configuration config, Field field,
-                                            ValidationOutput problems) {
+  public TableIdToStringMapper getTableIdMapper() {
+    return tableIdMapper;
+  }
+
+  private static int validateTableBlacklist(Configuration config, Field field, ValidationOutput problems) {
     String includeList = config.getString(TABLE_INCLUDE_LIST);
     String excludeList = config.getString(TABLE_EXCLUDE_LIST);
 
     if (includeList != null && excludeList != null) {
-      problems.accept(TABLE_EXCLUDE_LIST, excludeList,
-                      TABLE_INCLUDE_LIST_ALREADY_SPECIFIED_ERROR_MSG);
+      problems.accept(TABLE_EXCLUDE_LIST, excludeList, TABLE_INCLUDE_LIST_ALREADY_SPECIFIED_ERROR_MSG);
       return 1;
     }
     return 0;
   }
 
-  private static int validateTableExcludeList(Configuration config, Field field,
-                                              ValidationOutput problems) {
+  private static int validateTableExcludeList(Configuration config, Field field, ValidationOutput problems) {
     String includeList = config.getString(TABLE_INCLUDE_LIST);
     String excludeList = config.getString(TABLE_EXCLUDE_LIST);
 
     if (includeList != null && excludeList != null) {
-      problems.accept(TABLE_EXCLUDE_LIST, excludeList,
-                      TABLE_INCLUDE_LIST_ALREADY_SPECIFIED_ERROR_MSG);
+      problems.accept(TABLE_EXCLUDE_LIST, excludeList, TABLE_INCLUDE_LIST_ALREADY_SPECIFIED_ERROR_MSG);
       return 1;
     }
     return 0;
@@ -876,11 +739,9 @@
   /**
    * Returns any SELECT overrides, if present.
    */
-  public Map<DataCollectionId, String>
-  getSnapshotSelectOverridesByTable(boolean upperCase) {
-
-    List<String> tableValues = getConfig().getTrimmedStrings(
-        SNAPSHOT_SELECT_STATEMENT_OVERRIDES_BY_TABLE, ",");
+  public Map<DataCollectionId, String> getSnapshotSelectOverridesByTable() {
+
+    List<String> tableValues = getConfig().getTrimmedStrings(SNAPSHOT_SELECT_STATEMENT_OVERRIDES_BY_TABLE, ",");
 
     if (tableValues == null) {
       return Collections.emptyMap();
@@ -890,75 +751,60 @@
 
     for (String table : tableValues) {
 
-      String statementOverride = getConfig().getString(
-          SNAPSHOT_SELECT_STATEMENT_OVERRIDES_BY_TABLE + "." + table);
+      String statementOverride = getConfig().getString(SNAPSHOT_SELECT_STATEMENT_OVERRIDES_BY_TABLE + "." + table);
       if (statementOverride == null) {
-        LOGGER.warn(
-            "Detected snapshot.select.statement.overrides for {} but no statement property {} defined",
-            SNAPSHOT_SELECT_STATEMENT_OVERRIDES_BY_TABLE + "." + table, table);
+        LOGGER.warn("Detected snapshot.select.statement.overrides for {} but no statement property {} defined",
+                SNAPSHOT_SELECT_STATEMENT_OVERRIDES_BY_TABLE + "." + table, table);
         continue;
       }
 
-      LOGGER.info("Found statement override {} for table {}", statementOverride,
-                  table);
-
-      if (upperCase)
-        table = table.toUpperCase();
-
-      snapshotSelectOverridesByTable.put(TableId.parse(table),
-                                         statementOverride);
+      snapshotSelectOverridesByTable.put(
+              TableId.parse(table),
+              getConfig().getString(SNAPSHOT_SELECT_STATEMENT_OVERRIDES_BY_TABLE + "." + table));
+
     }
 
     return Collections.unmodifiableMap(snapshotSelectOverridesByTable);
   }
 
   @Override
-  public Heartbeat
-  createHeartbeat(TopicNamingStrategy topicNamingStrategy,
-                  SchemaNameAdjuster schemaNameAdjuster,
-                  HeartbeatConnectionProvider connectionProvider,
-                  HeartbeatErrorHandler errorHandler) {
-    if (!Strings.isNullOrBlank(getHeartbeatActionQuery()) &&
-        !getHeartbeatInterval().isZero()) {
+  public Heartbeat createHeartbeat(TopicNamingStrategy topicNamingStrategy, SchemaNameAdjuster schemaNameAdjuster,
+                                   HeartbeatConnectionProvider connectionProvider, HeartbeatErrorHandler errorHandler) {
+    if (!Strings.isNullOrBlank(getHeartbeatActionQuery()) && !getHeartbeatInterval().isZero()) {
       return new DatabaseHeartbeatImpl(
-          getHeartbeatInterval(), topicNamingStrategy.heartbeatTopic(),
-          getLogicalName(), connectionProvider.get(), getHeartbeatActionQuery(),
-          errorHandler, schemaNameAdjuster);
-    }
-    return super.createHeartbeat(topicNamingStrategy, schemaNameAdjuster,
-                                 connectionProvider, errorHandler);
-  }
-
-  private static int validateSchemaExcludeList(Configuration config,
-                                               Field field,
-                                               ValidationOutput problems) {
+              getHeartbeatInterval(),
+              topicNamingStrategy.heartbeatTopic(),
+              getLogicalName(),
+              connectionProvider.get(),
+              getHeartbeatActionQuery(),
+              errorHandler,
+              schemaNameAdjuster);
+    }
+    return super.createHeartbeat(topicNamingStrategy, schemaNameAdjuster, connectionProvider, errorHandler);
+  }
+
+  private static int validateSchemaExcludeList(Configuration config, Field field, ValidationOutput problems) {
     String includeList = config.getString(SCHEMA_INCLUDE_LIST);
     String excludeList = config.getString(SCHEMA_EXCLUDE_LIST);
 
     if (includeList != null && excludeList != null) {
-      problems.accept(SCHEMA_EXCLUDE_LIST, excludeList,
-                      SCHEMA_INCLUDE_LIST_ALREADY_SPECIFIED_ERROR_MSG);
+      problems.accept(SCHEMA_EXCLUDE_LIST, excludeList, SCHEMA_INCLUDE_LIST_ALREADY_SPECIFIED_ERROR_MSG);
       return 1;
     }
     return 0;
   }
 
-  private static int validateDatabaseExcludeList(Configuration config,
-                                                 Field field,
-                                                 ValidationOutput problems) {
+  private static int validateDatabaseExcludeList(Configuration config, Field field, ValidationOutput problems) {
     String includeList = config.getString(DATABASE_INCLUDE_LIST);
     String excludeList = config.getString(DATABASE_EXCLUDE_LIST);
     if (includeList != null && excludeList != null) {
-      problems.accept(DATABASE_EXCLUDE_LIST, excludeList,
-                      DATABASE_INCLUDE_LIST_ALREADY_SPECIFIED_ERROR_MSG);
+      problems.accept(DATABASE_EXCLUDE_LIST, excludeList, DATABASE_INCLUDE_LIST_ALREADY_SPECIFIED_ERROR_MSG);
       return 1;
     }
     return 0;
   }
 
-  private static int validateMessageKeyColumnsField(Configuration config,
-                                                    Field field,
-                                                    ValidationOutput problems) {
+  private static int validateMessageKeyColumnsField(Configuration config, Field field, ValidationOutput problems) {
     String msgKeyColumns = config.getString(MSG_KEY_COLUMNS);
     int problemCount = 0;
 
@@ -967,14 +813,10 @@
         problems.accept(MSG_KEY_COLUMNS, "", "Must not be empty");
       }
 
-      for (String substring :
-           CustomKeyMapper.PATTERN_SPLIT.split(msgKeyColumns)) {
-        if (!CustomKeyMapper.MSG_KEY_COLUMNS_PATTERN.asPredicate().test(
-                substring)) {
-          problems.accept(
-              MSG_KEY_COLUMNS, substring,
-              substring + " has an invalid format (expecting '" +
-                  CustomKeyMapper.MSG_KEY_COLUMNS_PATTERN.pattern() + "')");
+      for (String substring : CustomKeyMapper.PATTERN_SPLIT.split(msgKeyColumns)) {
+        if (!CustomKeyMapper.MSG_KEY_COLUMNS_PATTERN.asPredicate().test(substring)) {
+          problems.accept(MSG_KEY_COLUMNS, substring,
+                  substring + " has an invalid format (expecting '" + CustomKeyMapper.MSG_KEY_COLUMNS_PATTERN.pattern() + "')");
           problemCount++;
         }
       }
@@ -982,20 +824,18 @@
     return problemCount;
   }
 
-  private static int validateHostname(Configuration config, Field field,
-                                      ValidationOutput problems) {
+  private static int validateHostname(Configuration config, Field field, ValidationOutput problems) {
     String hostName = config.getString(field);
     if (!Strings.isNullOrBlank(hostName)) {
       if (!HOSTNAME_PATTERN.asPredicate().test(hostName)) {
-        problems.accept(
-            field, hostName,
-            hostName +
-                " has invalid format (only the underscore, hyphen, dot and alphanumeric characters are allowed)");
+        problems.accept(field, hostName, hostName + " has invalid format (only the underscore, hyphen, dot and alphanumeric characters are allowed)");
         return 1;
       }
     }
     return 0;
   }
 
-  public FieldNamer<Column> getFieldNamer() { return fieldNamer; }
+  public FieldNamer<Column> getFieldNamer() {
+    return fieldNamer;
+  }
 }