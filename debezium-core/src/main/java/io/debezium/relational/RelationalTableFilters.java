--- conflicted
+++ resolved
@@ -87,18 +87,10 @@
                 ? systemTablesFilter::isIncluded
                 : x -> true;
 
-<<<<<<< HEAD
-
-        if (config.getBoolean(SchemaHistory.STORE_ONLY_CAPTURED_TABLES_DDL)) {
-            this.schemaSnapshotFilter = eligibleSchemaPredicate.and(tableFilter::isIncluded)::test;
-        }
-        else if (config.getBoolean(SchemaHistory.STORE_ONLY_CAPTURED_DATABASES_DDL) ) {
-=======
         if (config.getBoolean(SchemaHistory.STORE_ONLY_CAPTURED_TABLES_DDL)) {
             this.schemaSnapshotFilter = eligibleSchemaPredicate.and(tableFilter::isIncluded)::test;
         }
         else if (config.getBoolean(SchemaHistory.STORE_ONLY_CAPTURED_DATABASES_DDL)) {
->>>>>>> 5308c871
             this.schemaSnapshotFilter = finalEligibleTablePredicate::test;
         }
         else {
