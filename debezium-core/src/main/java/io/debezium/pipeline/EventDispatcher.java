--- conflicted
+++ resolved
@@ -71,27 +71,18 @@
 
     private static final Logger LOGGER = LoggerFactory.getLogger(EventDispatcher.class);
 
-<<<<<<< HEAD
-    protected final TopicNamingStrategy<T> topicNamingStrategy;
-=======
     protected final TransactionMonitor transactionMonitor;
     private final TopicNamingStrategy<T> topicNamingStrategy;
->>>>>>> f4953c50
     private final DatabaseSchema<T> schema;
     private final HistorizedDatabaseSchema<T> historizedSchema;
-    protected final ChangeEventQueue<DataChangeEvent> queue;
+    private final ChangeEventQueue<DataChangeEvent> queue;
     private final DataCollectionFilter<T> filter;
-    protected final ChangeEventCreator changeEventCreator;
+    private final ChangeEventCreator changeEventCreator;
     private final Heartbeat heartbeat;
     private DataChangeEventListener<P> eventListener = DataChangeEventListener.NO_OP();
     private final boolean emitTombstonesOnDelete;
     private final InconsistentSchemaHandler<P, T> inconsistentSchemaHandler;
-<<<<<<< HEAD
-    private final TransactionMonitor transactionMonitor;
-    protected final CommonConnectorConfig connectorConfig;
-=======
     private final CommonConnectorConfig connectorConfig;
->>>>>>> f4953c50
     private final EnumSet<Operation> skippedOperations;
     private final boolean neverSkip;
 
