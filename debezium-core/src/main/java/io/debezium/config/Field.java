/*
 * Copyright Debezium Authors.
 *
 * Licensed under the Apache Software License version 2.0, available at http://www.apache.org/licenses/LICENSE-2.0
 */
package io.debezium.config;

import java.util.ArrayList;
import java.util.Arrays;
import java.util.Collection;
import java.util.Collections;
import java.util.Iterator;
import java.util.LinkedHashMap;
import java.util.LinkedHashSet;
import java.util.LinkedList;
import java.util.List;
import java.util.Map;
import java.util.Objects;
import java.util.function.BooleanSupplier;
import java.util.function.Consumer;
import java.util.function.Function;
import java.util.function.IntSupplier;
import java.util.function.LongSupplier;
import java.util.function.Supplier;
import java.util.regex.Pattern;
import java.util.regex.PatternSyntaxException;
import java.util.stream.Collectors;

import javax.lang.model.SourceVersion;

import org.apache.kafka.common.config.ConfigDef;
import org.apache.kafka.common.config.ConfigDef.Importance;
import org.apache.kafka.common.config.ConfigDef.Type;
import org.apache.kafka.common.config.ConfigDef.Width;
import org.apache.kafka.common.config.ConfigException;
import org.apache.kafka.common.config.ConfigValue;

import io.debezium.annotation.Immutable;
import io.debezium.function.Predicates;
import io.debezium.util.Strings;

/**
 * An immutable definition of a field that make appear within a {@link Configuration} instance.
 * 
 * @author Randall Hauch
 */
@Immutable
public final class Field {
    /**
     * Create a set of fields.
     * 
     * @param fields the fields to include
     * @return the field set; never null
     */
    public static Set setOf(Field... fields) {
        return new Set().with(fields);
    }

    /**
     * A set of fields.
     */
    @Immutable
    public static final class Set implements Iterable<Field> {
        private final Map<String, Field> fieldsByName;

        private Set() {
            this.fieldsByName = Collections.emptyMap();
        }

        private Set(Collection<Field> fields) {
            Map<String, Field> all = new LinkedHashMap<>();
            fields.forEach(field -> {
                if (field != null) {
                    all.put(field.name(), field);
                }
            });
            this.fieldsByName = Collections.unmodifiableMap(all);
        }
        
        /**
         * Get the field with the given {Field#name() name}.
         * @param name the name of the field
         * @return the field, or {@code null} if there is no field with the given name
         */
        public Field fieldWithName( String name ) {
            return fieldsByName.get(name);
        }

        @Override
        public Iterator<Field> iterator() {
            return fieldsByName.values().iterator();
        }

        /**
         * Get the fields in this set as an array.
         * 
         * @return the array of fields; never null
         */
        public Field[] asArray() {
            return fieldsByName.values().toArray(new Field[fieldsByName.size()]);
        }

        /**
         * Call the supplied function for each of this set's fields that have non-existent dependents.
         * 
         * @param consumer the function; may not be null
         */
        public void forEachMissingDependent(Consumer<String> consumer) {
            fieldsByName.values().stream()
                        .map(Field::dependents)
                        .flatMap(Collection::stream)
                        .filter(Predicates.not(fieldsByName::containsKey))
                        .forEach(consumer);
        }

        /**
         * Call the supplied function for each of this set's fields that are not included as dependents in other
         * fields.
         * 
         * @param consumer the function; may not be null
         */
        public void forEachTopLevelField(Consumer<Field> consumer) {
            Collection<String> namesOfDependents = fieldsByName.values().stream()
                                                               .map(Field::dependents)
                                                               .flatMap(Collection::stream)
                                                               .collect(Collectors.toSet());
            fieldsByName.values().stream().filter(f -> !namesOfDependents.contains(f.name())).forEach(consumer);
        }

        /**
         * Get a new set that contains the fields in this set and those supplied.
         * 
         * @param fields the fields to include with this set's fields
         * @return the new set; never null
         */
        public Set with(Field... fields) {
            if (fields.length == 0) return this;
            LinkedHashSet<Field> all = new LinkedHashSet<>(this.fieldsByName.values());
            for (Field f : fields) {
                if (f != null) all.add(f);
            }
            return new Set(all);
        }

        /**
         * Get a new set that contains the fields in this set and those supplied.
         * 
         * @param fields the fields to include with this set's fields
         * @return the new set; never null
         */
        public Set with(Iterable<Field> fields) {
            LinkedHashSet<Field> all = new LinkedHashSet<>(this.fieldsByName.values());
            fields.forEach(field -> {
                if (field != null) all.add(field);
            });
            return new Set(all);
        }
    }

    /**
     * A functional interface that accepts validation results.
     */
    @FunctionalInterface
    public static interface ValidationOutput {
        /**
         * Accept a problem with the given value for the field.
         * 
         * @param field the field with the value; may not be null
         * @param value the value that is not valid
         * @param problemMessage the message describing the problem; may not be null
         */
        void accept(Field field, Object value, String problemMessage);
    }

    /**
     * A functional interface that can be used to validate field values.
     */
    @FunctionalInterface
    public static interface Validator {

        /**
         * Validate the supplied value for the field, and report any problems to the designated consumer.
         * 
         * @param config the configuration containing the field to be validated; may not be null
         * @param field the {@link Field} being validated; never null
         * @param problems the consumer to be called with each problem; never null
         * @return the number of problems that were found, or 0 if the value is valid
         */
        int validate(Configuration config, Field field, ValidationOutput problems);

        /**
         * Obtain a new {@link Validator} object that validates using this validator and the supplied validator.
         * 
         * @param other the validation function to call after this
         * @return the new validator, or this validator if {@code other} is {@code null} or equal to {@code this}
         */
        default Validator and(Validator other) {
            if (other == null || other == this) return this;
            return (config, field, problems) -> {
                return validate(config, field, problems) + other.validate(config, field, problems);
            };
        }
    }

    /**
     * A component that is able to provide recommended values for a field given a configuration.
     * In case that there are {@link Field#dependents() dependencies} between fields, the valid values and visibility
     * for a field may change given the values of other fields.
     */
    public static interface Recommender {
        /**
         * Return a set of recommended (and valid) values for the field given the current configuration values.
         * 
         * @param field the field for which the recommended values are to be found; may not be null
         * @param config the configuration; may not be null
         * @return the list of valid values
         */
        public List<Object> validValues(Field field, Configuration config);

        /**
         * Set the visibility of the field given the current configuration values.
         * 
         * @param field the field; may not be null
         * @param config the configuration; may not be null
         * @return {@code true} if the field is to be visible, or {@code false} otherwise
         */
        public boolean visible(Field field, Configuration config);
    }

    /**
     * Create an immutable {@link Field} instance with the given property name.
     * 
     * @param name the name of the field; may not be null
     * @return the field; never null
     */
    public static Field create(String name) {
        return new Field(name, null, null, null, null, null, null, null);
    }

    /**
     * Create an immutable {@link Field} instance with the given property name.
     * 
     * @param name the name of the field; may not be null
     * @param displayName the display name of the field; may not be null
     * @return the field; never null
     */
    public static Field create(String name, String displayName) {
        return new Field(name, displayName, null, null, null, null, null, null);
    }

    /**
     * Create an immutable {@link Field} instance with the given property name and description.
     * 
     * @param name the name of the field; may not be null
     * @param displayName the display name of the field; may not be null
     * @param description the description
     * @return the field; never null
     */
    public static Field create(String name, String displayName, String description) {
        return new Field(name, displayName, null, null, description, null, null, null);
    }

    /**
     * Create an immutable {@link Field} instance with the given property name, description, and default value.
     * 
     * @param name the name of the field; may not be null
     * @param displayName the display name of the field; may not be null
     * @param description the description
     * @param defaultValue the default value for the field
     * @return the field; never null
     */
    public static Field create(String name, String displayName, String description, String defaultValue) {
        return new Field(name, displayName, Type.STRING, null, description, null, () -> defaultValue, null);
    }

    /**
     * Create an immutable {@link Field} instance with the given property name, description, and default value.
     * 
     * @param name the name of the field; may not be null
     * @param displayName the display name of the field; may not be null
     * @param description the description
     * @param defaultValue the default value for the field
     * @return the field; never null
     */
    public static Field create(String name, String displayName, String description, int defaultValue) {
        return new Field(name, displayName, Type.INT, null, description, null, () -> Integer.toString(defaultValue), null);
    }

    /**
     * Create an immutable {@link Field} instance with the given property name, description, and default value.
     * 
     * @param name the name of the field; may not be null
     * @param displayName the display name of the field; may not be null
     * @param description the description
     * @param defaultValue the default value for the field
     * @return the field; never null
     */
    public static Field create(String name, String displayName, String description, long defaultValue) {
        return new Field(name, displayName, Type.LONG, null, description, null, () -> Long.toString(defaultValue), null);
    }

    /**
     * Create an immutable {@link Field} instance with the given property name, description, and default value.
     * 
     * @param name the name of the field; may not be null
     * @param displayName the display name of the field; may not be null
     * @param description the description
     * @param defaultValue the default value for the field
     * @return the field; never null
     */
    public static Field create(String name, String displayName, String description, boolean defaultValue) {
        return new Field(name, displayName, Type.BOOLEAN, null, description, null, () -> Boolean.toString(defaultValue), null);
    }

    /**
     * Create an immutable {@link Field} instance with the given property name, description, and default value.
     * 
     * @param name the name of the field; may not be null
     * @param displayName the display name of the field; may not be null
     * @param description the description
     * @param defaultValueGenerator the generator for the default value for the field
     * @return the field; never null
     */
    public static Field create(String name, String displayName, String description, Supplier<Object> defaultValueGenerator) {
        return new Field(name, displayName, Type.STRING, null, description, null, defaultValueGenerator, null);
    }

    /**
     * Create an immutable {@link Field} instance with the given property name, description, and default value.
     * 
     * @param name the name of the field; may not be null
     * @param displayName the display name of the field; may not be null
     * @param description the description
     * @param defaultValueGenerator the generator for the default value for the field
     * @return the field; never null
     */
    public static Field create(String name, String displayName, String description, BooleanSupplier defaultValueGenerator) {
        return new Field(name, displayName, Type.BOOLEAN, null, description, null,
                defaultValueGenerator::getAsBoolean, null);
    }

    /**
     * Create an immutable {@link Field} instance with the given property name, description, and default value.
     * 
     * @param name the name of the field; may not be null
     * @param displayName the display name of the field; may not be null
     * @param description the description
     * @param defaultValueGenerator the generator for the default value for the field
     * @return the field; never null
     */
    public static Field create(String name, String displayName, String description, IntSupplier defaultValueGenerator) {
        return new Field(name, displayName, Type.INT, null, description, null,
                defaultValueGenerator::getAsInt, null);
    }

    /**
     * Create an immutable {@link Field} instance with the given property name, description, and default value.
     * 
     * @param name the name of the field; may not be null
     * @param displayName the display name of the field; may not be null
     * @param description the description
     * @param defaultValueGenerator the generator for the default value for the field
     * @return the field; never null
     */
    public static Field create(String name, String displayName, String description, LongSupplier defaultValueGenerator) {
        return new Field(name, displayName, Type.LONG, null, description, null,
                defaultValueGenerator::getAsLong, null);
    }

    /**
     * Add this field to the given configuration definition.
     * 
     * @param configDef the definition of the configuration; may be null if none of the fields are to be added
     * @param groupName the name of the group; may be null
     * @param fields the fields to be added as a group to the definition of the configuration
     * @return the updated configuration; never null
     */
    public static ConfigDef group(ConfigDef configDef, String groupName, Field... fields) {
        if (configDef != null) {
            if (groupName != null) {
                for (int i = 0; i != fields.length; ++i) {
                    Field f = fields[i];
                    configDef.define(f.name(), f.type(), f.defaultValue(), null, f.importance(), f.description(),
                                     groupName, i + 1, f.width(), f.displayName(), f.dependents(), null);
                }
            } else {
                for (int i = 0; i != fields.length; ++i) {
                    Field f = fields[i];
                    configDef.define(f.name(), f.type(), f.defaultValue(), null, f.importance(), f.description(),
                                     null, 1, f.width(), f.displayName(), f.dependents(), null);
                }
            }
        }
        return configDef;
    }

    private final String name;
    private final String displayName;
    private final String desc;
    private final Supplier<Object> defaultValueGenerator;
    private final Validator validator;
    private final Width width;
    private final Type type;
    private final Importance importance;
    private final List<String> dependents;
    private final Recommender recommender;

    protected Field(String name, String displayName, Type type, Width width, String description, Importance importance,
            Supplier<Object> defaultValueGenerator, Validator validator) {
        this(name, displayName, type, width, description, importance, null, defaultValueGenerator, validator, null);
    }

    protected Field(String name, String displayName, Type type, Width width, String description, Importance importance,
            List<String> dependents, Supplier<Object> defaultValueGenerator, Validator validator,
            Recommender recommender) {
        Objects.requireNonNull(name, "The field name is required");
        this.name = name;
        this.displayName = displayName;
        this.desc = description;
        this.defaultValueGenerator = defaultValueGenerator != null ? defaultValueGenerator : () -> null;
        this.validator = validator;
        this.type = type != null ? type : Type.STRING;
        this.width = width != null ? width : Width.NONE;
        this.importance = importance != null ? importance : Importance.MEDIUM;
        this.dependents = dependents != null ? dependents : Collections.emptyList();
        this.recommender = recommender;
        assert this.name != null;
    }

    /**
     * Get the name of the field.
     * 
     * @return the name; never null
     */
    public String name() {
        return name;
    }

    /**
     * Get the default value of the field.
     * 
     * @return the default value, or {@code null} if there is no default value
     */
    public Object defaultValue() {
        return defaultValueGenerator.get();
    }

    /**
     * Get the string representation of the default value of the field.
     * 
     * @return the default value, or {@code null} if there is no default value
     */
    public String defaultValueAsString() {
        Object defaultValue = defaultValue();
        return defaultValue != null ? defaultValue.toString() : null;
    }

    /**
     * Get the description of the field.
     * 
     * @return the description; never null
     */
    public String description() {
        return desc;
    }

    /**
     * Get the display name of the field.
     * 
     * @return the display name; never null
     */
    public String displayName() {
        return displayName;
    }

    /**
     * Get the width of this field.
     * 
     * @return the width; never null
     */
    public Width width() {
        return width;
    }

    /**
     * Get the type of this field.
     * 
     * @return the type; never null
     */
    public Type type() {
        return type;
    }

    /**
     * Get the importance of this field.
     * 
     * @return the importance; never null
     */
    public Importance importance() {
        return importance;
    }

    /**
     * Get the names of the fields that are or may be dependent upon this field.
     * 
     * @return the list of dependents; never null but possibly empty
     */
    public List<String> dependents() {
        return dependents;
    }

    /**
     * Get the validator for this field.
     * 
     * @return the validator; may be null if there is no validator
     */
    public Validator validator() {
        return validator;
    }

    /**
     * Get the {@link Recommender} for this field.
     * 
     * @return the recommender; may be null if there is no recommender
     */
    public Recommender recommender() {
        return recommender;
    }

    /**
     * Validate the supplied value for this field, and report any problems to the designated consumer.
     * 
     * @param config the field values keyed by their name; may not be null
     * @param problems the consumer to be called with each problem; never null
     * @return {@code true} if the value is considered valid, or {@code false} if it is not valid
     */
    public boolean validate(Configuration config, ValidationOutput problems) {
        Validator typeValidator = validatorForType(type);
        int errors = 0;
        if (typeValidator != null) errors += typeValidator.validate(config, this, problems);
        if (validator != null) errors += validator.validate(config, this, problems);
        return errors == 0;
    }

    /**
     * Validate this field in the supplied configuration, updating the {@link ConfigValue} for the field with the results.
     * 
     * @param config the configuration to be validated; may not be null
     * @param fieldSupplier the supplier for dependent fields by name; may not be null
     * @param results the set of configuration results keyed by field name; may not be null
     */
    protected void validate(Configuration config, Function<String,Field> fieldSupplier, Map<String, ConfigValue> results) {
        // First, merge any new recommended values ...
        ConfigValue value = results.computeIfAbsent(this.name(), n -> new ConfigValue(n));

        // Apply the validator ...
        validate(config, (f, v, problem) -> {
            value.addErrorMessage(problem);
        });

        // Apply the recommender ..
        if (recommender != null) {
            try {
                // Set the visibility ...
                value.visible(recommender.visible(this, config));
                // Compute and set the new recommendations ...
                List<Object> newRecommendations = recommender.validValues(this, config);
                List<Object> previousRecommendations = value.recommendedValues();
                if (!previousRecommendations.isEmpty()) {
                    // Don't use any newly recommended values if they were not previously recommended ...
                    newRecommendations.retainAll(previousRecommendations);
                }
                value.recommendedValues(newRecommendations);
            } catch (ConfigException e) {
                value.addErrorMessage(e.getMessage());
            }
        }
        
        // Do the same for any dependents ...
        dependents.forEach(name->{
            Field dependentField = fieldSupplier.apply(name);
            if ( dependentField != null ) {
                dependentField.validate(config, fieldSupplier, results);
            }
        });
    }

    /**
     * Create and return a new Field instance that is a copy of this field but with the given description.
     * 
     * @param description the new description for the new field
     * @return the new field; never null
     */
    public Field withDescription(String description) {
        return new Field(name(), displayName, type(), width, description, importance(), dependents,
                defaultValueGenerator, validator, recommender);
    }

    /**
     * Create and return a new Field instance that is a copy of this field but with the given display name.
     * 
     * @param displayName the new display name for the field
     * @return the new field; never null
     */
    public Field withDisplayName(String displayName) {
        return new Field(name(), displayName, type(), width, description(), importance(), dependents,
                defaultValueGenerator, validator, recommender);
    }

    /**
     * Create and return a new Field instance that is a copy of this field but with the given width.
     * 
     * @param width the new width for the field
     * @return the new field; never null
     */
    public Field withWidth(Width width) {
        return new Field(name(), displayName(), type(), width, description(), importance(), dependents,
                defaultValueGenerator, validator, recommender);
    }

    /**
     * Create and return a new Field instance that is a copy of this field but with the given type.
     * 
     * @param type the new type for the field
     * @return the new field; never null
     */
    public Field withType(Type type) {
        return new Field(name(), displayName(), type, width(), description(), importance(), dependents,
                defaultValueGenerator, validator, recommender);
    }

    /**
     * Create and return a new Field instance that is a copy of this field but has a {@link #withType(Type) type} of
     * {@link org.apache.kafka.connect.data.Schema.Type#STRING}, a {@link #withRecommender(Recommender) recommender}
     * that returns a list of {@link Enum#name() Enum names} as valid values, and a validator that verifies values are valid
     * enumeration names.
     * 
     * @param enumType the enumeration type for the field
     * @return the new field; never null
     */
    public <T extends Enum<T>> Field withEnum(Class<T> enumType) {
        return withEnum(enumType,null);
    }

    /**
     * Create and return a new Field instance that is a copy of this field but has a {@link #withType(Type) type} of
     * {@link org.apache.kafka.connect.data.Schema.Type#STRING}, a {@link #withRecommender(Recommender) recommender}
     * that returns a list of {@link Enum#name() Enum names} as valid values, and a validator that verifies values are valid
     * enumeration names.
     * 
     * @param enumType the enumeration type for the field
     * @param defaultOption the default enumeration value; may be null
     * @return the new field; never null
     */
    public <T extends Enum<T>> Field withEnum(Class<T> enumType, T defaultOption) {
        EnumRecommender<T> recommendator = new EnumRecommender<>(enumType);
        Field result = withType(Type.STRING).withRecommender(recommendator).withValidation(recommendator);
        if ( defaultOption != null ) {
            result = result.withDefault(defaultOption.name().toLowerCase());
        }
        return result;
    }

    /**
     * Create and return a new Field instance that is a copy of this field but with the given importance.
     * 
     * @param importance the new importance for the field
     * @return the new field; never null
     */
    public Field withImportance(Importance importance) {
        return new Field(name(), displayName(), type(), width(), description(), importance, dependents,
                defaultValueGenerator, validator, recommender);
    }

    /**
     * Create and return a new Field instance that is a copy of this field but with the given display name.
     * 
     * @param dependents the names of the fields that depend on this field
     * @return the new field; never null
     */
    public Field withDependents(String... dependents) {
        return new Field(name(), displayName(), type(), width, description(), importance(),
                Arrays.asList(dependents), defaultValueGenerator, validator, recommender);
    }

    /**
     * Create and return a new Field instance that is a copy of this field but with the given default value.
     * 
     * @param defaultValue the new default value for the new field
     * @return the new field; never null
     */
    public Field withDefault(String defaultValue) {
        return new Field(name(), displayName(), type(), width, description(), importance(), dependents,
                () -> defaultValue, validator, recommender);
    }

    /**
     * Create and return a new Field instance that is a copy of this field but with the given default value.
     * 
     * @param defaultValue the new default value for the new field
     * @return the new field; never null
     */
    public Field withDefault(boolean defaultValue) {
        return new Field(name(), displayName(), type(), width, description(), importance(), dependents,
                () -> Boolean.valueOf(defaultValue), validator, recommender);
    }

    /**
     * Create and return a new Field instance that is a copy of this field but with the given default value.
     * 
     * @param defaultValue the new default value for the new field
     * @return the new field; never null
     */
    public Field withDefault(int defaultValue) {
        return new Field(name(), displayName(), type(), width, description(), importance(), dependents,
                () -> defaultValue, validator, recommender);
    }

    /**
     * Create and return a new Field instance that is a copy of this field but with the given default value.
     * 
     * @param defaultValue the new default value for the new field
     * @return the new field; never null
     */
    public Field withDefault(long defaultValue) {
        return new Field(name(), displayName(), type(), width, description(), importance(), dependents,
                () -> defaultValue, validator, recommender);
    }

    /**
     * Create and return a new Field instance that is a copy of this field but with the given default value.
     * 
     * @param defaultValueGenerator the supplier for the new default value for the new field, called whenever a default value
     *            is needed
     * @return the new field; never null
     */
    public Field withDefault(BooleanSupplier defaultValueGenerator) {
        return new Field(name(), displayName(), type(), width, description(), importance(), dependents,
                defaultValueGenerator::getAsBoolean, validator, recommender);
    }

    /**
     * Create and return a new Field instance that is a copy of this field but with the given default value.
     * 
     * @param defaultValueGenerator the supplier for the new default value for the new field, called whenever a default value
     *            is needed
     * @return the new field; never null
     */
    public Field withDefault(IntSupplier defaultValueGenerator) {
        return new Field(name(), displayName(), type(), width, description(), importance(), dependents,
                defaultValueGenerator::getAsInt, validator, recommender);
    }

    /**
     * Create and return a new Field instance that is a copy of this field but with the given default value.
     * 
     * @param defaultValueGenerator the supplier for the new default value for the new field, called whenever a default value
     *            is needed
     * @return the new field; never null
     */
    public Field withDefault(LongSupplier defaultValueGenerator) {
        return new Field(name(), displayName(), type(), width, description(), importance(), dependents,
                defaultValueGenerator::getAsLong, validator, recommender);
    }

    /**
     * Create and return a new Field instance that is a copy of this field but with the given recommender.
     * 
     * @param recommender the recommender; may be null
     * @return the new field; never null
     */
    public Field withRecommender(Recommender recommender) {
        return new Field(name(), displayName(), type(), width, description(), importance(), dependents,
                defaultValueGenerator, validator, recommender);
    }
    
    public Field withInvisibleRecommender() {
        return withRecommender(new InvisibleRecommender());
    }

    /**
     * Create and return a new Field instance that is a copy of this field but that uses no validation.
     * 
     * @return the new field; never null
     */
    public Field withNoValidation() {
        return new Field(name(), displayName(), type(), width, description(), importance(), dependents,
                defaultValueGenerator, null, recommender);
    }

    /**
     * Create and return a new Field instance that is a copy of this field but that in addition to {@link #validator() existing
     * validation} the supplied validation function(s) are also used.
     * 
     * @param validators the additional validation function(s); may be null
     * @return the new field; never null
     */
    public Field withValidation(Validator... validators) {
        Validator actualValidator = validator;
        for (Validator validator : validators) {
            if (validator != null) actualValidator = validator.and(actualValidator);
        }
        return new Field(name(), displayName(), type(), width(), description(), importance(), dependents,
                defaultValueGenerator, actualValidator, recommender);
    }

    @Override
    public int hashCode() {
        return name.hashCode();
    }

    @Override
    public boolean equals(Object obj) {
        if (obj == this) return true;
        if (obj instanceof Field) {
            Field that = (Field) obj;
            return this.name().equals(that.name());
        }
        return false;
    }

    @Override
    public String toString() {
        return name();
    }

    /**
     * Validation logic for numeric ranges
     */
    public static class RangeValidator implements Validator {
        private final Number min;
        private final Number max;

        private RangeValidator(Number min, Number max) {
            this.min = min;
            this.max = max;
        }

        /**
         * A validator that checks only the lower numerical bound.
         *
         * @param min the minimum acceptable value; may not be null
         * @return the validator; never null
         */
        public static RangeValidator atLeast(Number min) {
            return new RangeValidator(min, null);
        }

        /**
         * A validator that checks both the upper and lower bound.
         * 
         * @param min the minimum acceptable value; may not be null
         * @param max the maximum acceptable value; may not be null
         * @return the validator; never null
         */
        public static RangeValidator between(Number min, Number max) {
            return new RangeValidator(min, max);
        }

        @Override
        public int validate(Configuration config, Field field, ValidationOutput problems) {
            Number value = config.getNumber(field);
            if (value == null) {
                problems.accept(field, value, "A value must be provided");
                return 1;
            }
            if (min != null && value.doubleValue() < min.doubleValue()) {
                problems.accept(field, value, "Value must be at least " + min);
                return 1;
            }
            if (max != null && value.doubleValue() > max.doubleValue()) {
                problems.accept(field, value, "Value must be no more than " + max);
                return 1;
            }
            return 0;
        }

        public void ensureValid(String name, Object o) {
            if (o == null)
                throw new ConfigException(name, o, "Value must be non-null");
            Number n = (Number) o;
            if (min != null && n.doubleValue() < min.doubleValue())
                throw new ConfigException(name, o, "Value must be at least " + min);
            if (max != null && n.doubleValue() > max.doubleValue())
                throw new ConfigException(name, o, "Value must be no more than " + max);
        }

        @Override
        public String toString() {
            if (min == null)
                return "[...," + max + "]";
            else if (max == null)
                return "[" + min + ",...]";
            else
                return "[" + min + ",...," + max + "]";
        }
    }

    /**
     * A {@link Recommender} that will look at several fields that are deemed to be exclusive, such that when the first of
     * them has a value the others are made invisible.
     */
    public static class OneOfRecommender implements Recommender {

        protected final List<String> possibleNames;

        public OneOfRecommender(String... possibleNames) {
            this(Arrays.asList(possibleNames));
        }

        public OneOfRecommender(List<String> possibleNames) {
            this.possibleNames = possibleNames;
        }

        @Override
        public List<Object> validValues(Field field, Configuration config) {
            return new LinkedList<>();
        }

        @Override
        public boolean visible(Field field, Configuration config) {
            for (String possibleName : possibleNames) {
                Object value = config.getString(possibleName);
                if (value != null) {
                    // There is a value for this possible name, the name is visible if it has a value ...
                    return possibleName.equals(field.name());
                }
            }
            // There are no values for any of the possibles, so they all are visible ...
            return true;
        }
    }

    public static class EnumRecommender<T extends Enum<T>> implements Recommender, Validator {

        private final List<Object> validValues;
        private final java.util.Set<String> literals;
        private final String literalsStr;

        public EnumRecommender(Class<T> enumType) {
            this.literals = Arrays.stream(enumType.getEnumConstants())
                                  .map(Enum::name)
                                  .map(String::toLowerCase)
                                  .collect(Collectors.toSet());
            this.validValues = Collections.unmodifiableList(new ArrayList<>(this.literals));
            this.literalsStr = Strings.join(", ", validValues);
        }

        @Override
        public List<Object> validValues(Field field, Configuration config) {
            return validValues;
        }

        @Override
        public boolean visible(Field field, Configuration config) {
            return true;
        }

        @Override
        public int validate(Configuration config, Field field, ValidationOutput problems) {
            String value = config.getString(field);
            if (value == null) {
                problems.accept(field, value, "Value must be one of " + literalsStr);
                return 1;
            }
            String trimmed = value.trim().toLowerCase();
            if (!literals.contains(trimmed)) {
                problems.accept(field, value, "Value must be one of " + literalsStr);
                return 1;
            }
            return 0;
        }
    }


    /**
     * A {@link Recommender} that will look at several fields that are deemed to be exclusive, such that when the first of
     * them has a value the others are made invisible.
     */
    public static class InvisibleRecommender implements Recommender {

        public InvisibleRecommender() {
        }

        @Override
        public List<Object> validValues(Field field, Configuration config) {
            return new LinkedList<>();
        }

        @Override
        public boolean visible(Field field, Configuration config) {
            return false;
        }
    }

    public static Validator validatorForType(Type type) {
        switch (type) {
            case BOOLEAN:
                return Field::isBoolean;
            case CLASS:
                return Field::isClassName;
            case DOUBLE:
                return Field::isDouble;
            case INT:
                return Field::isInteger;
            case SHORT:
                return Field::isShort;
            case LONG:
                return Field::isLong;
            case STRING:
            case LIST:
            case PASSWORD:
                break;
        }
        return null;
    }

    public static int isListOfRegex(Configuration config, Field field, ValidationOutput problems) {
        String value = config.getString(field);
        int errors = 0;
        if (value != null) {
            try {
                Strings.listOfRegex(value, Pattern.CASE_INSENSITIVE);
            } catch (PatternSyntaxException e) {
                problems.accept(field, value, "A comma-separated list of valid regular expressions is expected, but " + e.getMessage());
                ++errors;
            }
        }
        return errors;
    }

<<<<<<< HEAD
    public static int isListOfTableSchema(Configuration config, Field field, ValidationOutput problems) {
        List<String>values = config.getStrings(field, ",");
        int errors = 0;
        if (!values.isEmpty()) {
            for (String value : values) {
                if (true) {
                    problems.accept(field, value, "{A:[tableA1,tableA2,tableA3]},{B:[tableB1,tableB2,tableB3]},... expressions is expected, but " + values.toString());
                    ++errors;
                }
=======
    public static int isRegex(Configuration config, Field field, ValidationOutput problems) {
        String value = config.getString(field);
        int errors = 0;
        if (value != null) {
            try {
                Pattern.compile(value, Pattern.CASE_INSENSITIVE);
            } catch (PatternSyntaxException e) {
                problems.accept(field, value, "A valid regular expressions is expected, but " + e.getMessage());
                ++errors;
>>>>>>> 80903b06
            }
        }
        return errors;
    }

    public static int isClassName(Configuration config, Field field, ValidationOutput problems) {
        String value = config.getString(field);
        if (value == null || SourceVersion.isName(value)) return 0;
        problems.accept(field, value, "A Java class name is expected");
        return 1;
    }

    public static int isRequired(Configuration config, Field field, ValidationOutput problems) {
        String value = config.getString(field);
        if (value != null && value.trim().length() > 0) return 0;
        problems.accept(field, value, "A value is required");
        return 1;
    }

    public static int isOptional(Configuration config, Field field, ValidationOutput problems) {
        // optional fields are valid whether or not there is a value
        return 0;
    }

    public static int isBoolean(Configuration config, Field field, ValidationOutput problems) {
        String value = config.getString(field);
        if (value == null ||
                value.trim().equalsIgnoreCase(Boolean.TRUE.toString()) ||
                value.trim().equalsIgnoreCase(Boolean.FALSE.toString()))
            return 0;
        problems.accept(field, value, "Either 'true' or 'false' is expected");
        return 1;
    }

    public static int isInteger(Configuration config, Field field, ValidationOutput problems) {
        String value = config.getString(field);
        if (value == null) return 0;
        try {
            Integer.parseInt(value);
        } catch (NumberFormatException e) {
            problems.accept(field, value, "An integer is expected");
            return 1;
        }
        return 0;
    }

    public static int isPositiveInteger(Configuration config, Field field, ValidationOutput problems) {
        String value = config.getString(field);
        if (value == null) return 0;
        try {
            if (Integer.parseInt(value) > 0) return 0;
        } catch (Throwable e) {}
        problems.accept(field, value, "A positive integer is expected");
        return 1;
    }

    public static int isNonNegativeInteger(Configuration config, Field field, ValidationOutput problems) {
        String value = config.getString(field);
        if (value == null) return 0;
        try {
            if (Integer.parseInt(value) >= 0) return 0;
        } catch (Throwable e) {}
        problems.accept(field, value, "An non-negative integer is expected");
        return 1;
    }

    public static int isLong(Configuration config, Field field, ValidationOutput problems) {
        String value = config.getString(field);
        if (value == null) return 0;
        try {
            Long.parseLong(value);
        } catch (NumberFormatException e) {
            problems.accept(field, value, "A long value is expected");
            return 1;
        }
        return 0;
    }

    public static int isPositiveLong(Configuration config, Field field, ValidationOutput problems) {
        String value = config.getString(field);
        if (value == null) return 0;
        try {
            if (Long.parseLong(value) > 0) return 0;
        } catch (Throwable e) {}
        problems.accept(field, value, "A positive long value is expected");
        return 1;
    }

    public static int isNonNegativeLong(Configuration config, Field field, ValidationOutput problems) {
        String value = config.getString(field);
        if (value == null) return 0;
        try {
            if (Long.parseLong(value) >= 0) return 0;
        } catch (Throwable e) {}
        problems.accept(field, value, "A non-negative long value is expected");
        return 1;
    }

    public static int isShort(Configuration config, Field field, ValidationOutput problems) {
        String value = config.getString(field);
        if (value == null) return 0;
        try {
            Short.parseShort(value);
        } catch (NumberFormatException e) {
            problems.accept(field, value, "A short value is expected");
            return 1;
        }
        return 0;
    }

    public static int isDouble(Configuration config, Field field, ValidationOutput problems) {
        String value = config.getString(field);
        if (value == null) return 0;
        try {
            Double.parseDouble(value);
        } catch (NumberFormatException e) {
            problems.accept(field, value, "A double value is expected");
            return 1;
        }
        return 0;
    }

}<|MERGE_RESOLUTION|>--- conflicted
+++ resolved
@@ -1029,9 +1029,8 @@
         return errors;
     }
 
-<<<<<<< HEAD
     public static int isListOfTableSchema(Configuration config, Field field, ValidationOutput problems) {
-        List<String>values = config.getStrings(field, ",");
+        List<String> values = config.getStrings(field, ",");
         int errors = 0;
         if (!values.isEmpty()) {
             for (String value : values) {
@@ -1039,7 +1038,10 @@
                     problems.accept(field, value, "{A:[tableA1,tableA2,tableA3]},{B:[tableB1,tableB2,tableB3]},... expressions is expected, but " + values.toString());
                     ++errors;
                 }
-=======
+            }
+        }
+        return errors;
+    }
     public static int isRegex(Configuration config, Field field, ValidationOutput problems) {
         String value = config.getString(field);
         int errors = 0;
@@ -1049,7 +1051,6 @@
             } catch (PatternSyntaxException e) {
                 problems.accept(field, value, "A valid regular expressions is expected, but " + e.getMessage());
                 ++errors;
->>>>>>> 80903b06
             }
         }
         return errors;
