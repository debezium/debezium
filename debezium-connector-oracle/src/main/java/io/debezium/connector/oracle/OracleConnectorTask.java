--- conflicted
+++ resolved
@@ -185,18 +185,17 @@
         return coordinator;
     }
 
-<<<<<<< HEAD
     private Configuration buildReadonlyConfig(Map<String, String> config, OracleConnectorConfig connectorConfig) {
         config.put("hostname", connectorConfig.getReadonlyHostname());
         Configuration.Builder builder = Configuration.create();
         config.forEach(
                 (k, v) -> builder.with(k.toString(), v));
         return builder.build();
-=======
+    }
+  
     @Override
     protected String connectorName() {
         return Module.name();
->>>>>>> 6d4c45f9
     }
 
     private void checkArchiveLogDestination(OracleConnection connection, String destinationName) {
