<?xml version="1.0"?>
<project xmlns="http://maven.apache.org/POM/4.0.0" xmlns:xsi="http://www.w3.org/2001/XMLSchema-instance" xsi:schemaLocation="http://maven.apache.org/POM/4.0.0 https://maven.apache.org/xsd/maven-4.0.0.xsd">
  <modelVersion>4.0.0</modelVersion>

    <parent>
        <groupId>org.jboss</groupId>
        <artifactId>jboss-parent</artifactId>
        <version>36</version>
    </parent>

    <groupId>io.debezium</groupId>
    <artifactId>debezium-build-parent</artifactId>
    <version>3.0.3-SNAPSHOT</version>
    <name>Debezium Build Aggregator</name>
    <description>Debezium is an open source change data capture platform</description>
    <packaging>pom</packaging>
    <url>https://debezium.io</url>

    <scm>
        <connection>scm:git:git@github.com:debezium/debezium.git</connection>
        <developerConnection>scm:git:git@github.com:debezium/debezium.git</developerConnection>
        <url>https://github.com/debezium/debezium</url>
        <tag>HEAD</tag>
    </scm>

    <issueManagement>
        <system>jira</system>
        <url>https://issues.redhat.com/browse/DBZ</url>
    </issueManagement>

    <licenses>
        <license>
            <name>Apache Software License 2.0</name>
            <url>http://www.apache.org/licenses/LICENSE-2.0</url>
            <distribution>repo</distribution>
        </license>
    </licenses>
    <developers>
        <developer>
            <id>rhauch</id>
            <name>Randall Hauch</name>
            <organization>Red Hat</organization>
            <organizationUrl>http://redhat.com</organizationUrl>
            <timezone>-6</timezone>
        </developer>
        <developer>
            <id>gunnarmorling</id>
            <name>Gunnar Morling</name>
            <organization>Red Hat</organization>
            <organizationUrl>http://redhat.com</organizationUrl>
            <timezone>+2</timezone>
        </developer>
    </developers>
    <properties>
        <project.build.sourceEncoding>UTF-8</project.build.sourceEncoding>
        <project.reporting.outputEncoding>UTF-8</project.reporting.outputEncoding>

        <!-- Required Java versions -->
        <debezium.java.source>21</debezium.java.source>

        <!-- Java version used for connectors and core libraries -->
        <debezium.java.connector.target>17</debezium.java.connector.target>

        <!-- Java version used for Debezium spcific components - Server, Operator, Outbox -->
        <debezium.java.specific.target>21</debezium.java.specific.target>


        <maven.compiler.source>${debezium.java.source}</maven.compiler.source>
        <maven.compiler.target>${debezium.java.connector.target}</maven.compiler.target>

        <maven.compiler.release>${debezium.java.connector.target}</maven.compiler.release>
        <maven.compiler.testRelease>${debezium.java.connector.target}</maven.compiler.testRelease>

        <!-- Enforce JDK 11 for building (handled via JBoss parent POM)-->
        <jdk.min.version>${debezium.java.source}</jdk.min.version>

        <!-- Maven Plugins -->
        <version.compiler.plugin>3.8.1</version.compiler.plugin>
        <version.resources.plugin>3.1.0</version.resources.plugin>
        <version.dependency.plugin>3.1.1</version.dependency.plugin>
        <version.enforcer.plugin>3.0.0-M2</version.enforcer.plugin>

        <version.maven>3.9.8</version.maven>
        <version.jar.plugin>3.0.2</version.jar.plugin>
        <version.source.plugin>3.1.0</version.source.plugin>
        <version.assembly.plugin>3.1.1</version.assembly.plugin>
        <version.war.plugin>2.5</version.war.plugin>
        <version.google.formatter.plugin>0.4</version.google.formatter.plugin>
        <version.docker.maven.plugin>0.43.4</version.docker.maven.plugin>
        <version.staging.plugin>1.6.12</version.staging.plugin>
        <version.protoc.maven.plugin>3.8.0</version.protoc.maven.plugin>
        <version.javadoc.plugin>3.4.0</version.javadoc.plugin>
        <version.code.formatter>2.20.0</version.code.formatter>
        <version.surefire.plugin>3.1.2</version.surefire.plugin>
        <version.checkstyle.plugin>3.1.1</version.checkstyle.plugin>
        <version.release.plugin>2.5.3</version.release.plugin>
        <version.impsort>1.12.0</version.impsort>
        <version.failsafe.plugin>${version.surefire.plugin}</version.failsafe.plugin>
        <version.checkstyle>10.1</version.checkstyle>
        <version.revapi.plugin>0.11.5</version.revapi.plugin>
        <version.jandex>1.0.8</version.jandex>
        <version.revapi-java.plugin>0.21.0</version.revapi-java.plugin>
        <version.build-helper.plugin>1.9.1</version.build-helper.plugin>

        <!-- Which Maven Central infra should be used -->
        <release.endpoint>https://s01.oss.sonatype.org/</release.endpoint>

        <!-- Kafka and it's dependencies MUST reflect what the Kafka version uses -->
        <version.kafka>3.9.0</version.kafka>
        <version.zookeeper>3.8.4</version.zookeeper>
        <!-- NOTE: These two versions are maintained separately due to decoupling jackson and databind for downstream -->
        <version.jackson>2.16.2</version.jackson>
        <version.jackson.databind>2.16.2</version.jackson.databind>
        <version.org.slf4j>1.7.36</version.org.slf4j>
        <version.netty>4.1.111.Final</version.netty>
        <version.zstd-jni>1.5.6-4</version.zstd-jni>

        <!-- Scala version used to build Kafka -->
        <version.kafka.scala>2.13</version.kafka.scala>

        <!-- ANTLR -->
        <!-- Align with Antlr runtime version pulled in via Quarkus -->
        <version.antlr>4.10.1</version.antlr>
        <version.antlr4test.plugin>1.18</version.antlr4test.plugin>

        <!-- Quarkus -->
        <!-- Version used for Outbox extension development, changes frequently to align with latest Quarkus -->
<<<<<<< HEAD
        <quarkus.version.extension>3.15.1</quarkus.version.extension>
=======
        <quarkus.version.extension>3.16.3</quarkus.version.extension>
>>>>>>> 95c552cd

        <!-- Version used in Debezium Server, Operator, etc., usually a LTS version -->
        <!-- Must be aligned with Apicurio version below -->
        <!-- Debezium Server Pravega must use the same Netty version as the one used by Quarkus -->
        <quarkus.version.runtime>3.15.1</quarkus.version.runtime>

        <!-- Apicurio -->
        <version.apicurio>2.6.2.Final</version.apicurio>

        <!-- Database drivers, should align with databases -->
        <version.postgresql.driver>42.6.1</version.postgresql.driver>
        <version.mysql.driver>9.1.0</version.mysql.driver>
        <version.mysql.binlog>0.40.1</version.mysql.binlog>
        <version.mongo.driver>4.11.0</version.mongo.driver>
        <version.sqlserver.driver>12.4.2.jre8</version.sqlserver.driver>
        <version.db2.driver>11.5.0.0</version.db2.driver>
        <version.informix.changestream.client>1.1.3</version.informix.changestream.client>
        <version.informix.driver>4.50.11</version.informix.driver>
        <version.cassandra.driver>4.14.0</version.cassandra.driver>
        <version.mariadb.driver>3.2.0</version.mariadb.driver>
        <!-- These two should be aligned by major versions but minor could vary -->
        <!-- Oracle publishes the driver versions more frequently than the instant client -->
        <version.oracle.driver>21.15.0.0</version.oracle.driver>
        <version.oracle.instantclient>21.15.0.0</version.oracle.instantclient>

        <!-- Databases, should align with database drivers -->
        <version.mysql.server>8.2</version.mysql.server>
        <version.mysql.percona.server>8.0</version.mysql.percona.server>
        <version.mongo.server>6.0</version.mongo.server>
        <version.cassandra3>3.11.12</version.cassandra3>
        <version.cassandra4>4.0.2</version.cassandra4>
        <version.cassandra5>5.0.2</version.cassandra5>

        <!-- Required in protoc plug-in config, too; can't be in BOM therefore -->
        <version.com.google.protobuf>3.25.5</version.com.google.protobuf>
        <!-- The version is separate so different protoc can be used in product -->
        <version.com.google.protobuf.protoc>3.25.5</version.com.google.protobuf.protoc>

        <!-- Infinispan version for Oracle and Debezium Server sink -->
        <version.infinispan>15.0.8.Final</version.infinispan>
        <version.infinispan.protostream>5.0.8.Final</version.infinispan.protostream>

        <!-- EhCache Specific Versions -->
        <version.ehcache>3.9.6</version.ehcache>
        <!-- Must be aligned with the version.jaxb of the JAXB-API -->
        <version.jaxb.implementation>2.3.1</version.jaxb.implementation>

        <!-- RocketMQ version for RocketMQ storage and Server sink -->
        <version.rocketmq>5.1.4</version.rocketmq>

        <!-- MySQL server image name -->
        <mysql.server.image.source>container-registry.oracle.com/mysql/community-server</mysql.server.image.source>
    </properties>

    <modules>
        <module>debezium-bom</module>
        <module>debezium-parent</module>
        <module>support/checkstyle</module>
        <module>support/ide-configs</module>
        <module>support/revapi</module>
        <module>debezium-api</module>
        <module>debezium-ddl-parser</module>
        <module>debezium-assembly-descriptors</module>
        <module>debezium-core</module>
        <module>debezium-embedded</module>
        <module>debezium-connector-mysql</module>
        <module>debezium-connector-postgres</module>
        <module>debezium-connector-mongodb</module>
        <module>debezium-connector-sqlserver</module>
        <module>debezium-connector-oracle</module>
        <module>debezium-connector-binlog</module>
        <module>debezium-connector-mariadb</module>
        <module>debezium-connector-jdbc</module>
        <module>debezium-microbenchmark-engine</module>
        <module>debezium-microbenchmark</module>
        <module>debezium-microbenchmark-oracle</module>
        <module>debezium-quarkus-outbox-common</module>
        <module>debezium-quarkus-outbox</module>
        <module>debezium-quarkus-outbox-reactive</module>
        <module>debezium-scripting</module>
        <module>debezium-testing</module>
        <module>debezium-connect-rest-extension</module>
        <module>debezium-schema-generator</module>
        <module>debezium-storage</module>
        <module>debezium-interceptor</module>
        <module>debezium-sink</module>
    </modules>

    <distributionManagement>
      <repository>
        <id>ossrh</id>
        <name>Sonatype Staging Repository</name>
        <url>${release.endpoint}/service/local/staging/deploy/maven2</url>
      </repository>
      <snapshotRepository>
        <id>ossrh</id>
        <name>OSS Sonatype Nexus Snapshots</name>
        <url>https://s01.oss.sonatype.org/content/repositories/snapshots</url>
      </snapshotRepository>
    </distributionManagement>

    <repositories>
        <repository>
            <id>confluent</id>
            <name>Confluent</name>
            <url>https://packages.confluent.io/maven/</url>
            <snapshots>
                <enabled>true</enabled>
                <updatePolicy>never</updatePolicy>
            </snapshots>
        </repository>
        <repository>
            <id>ossrh</id>
            <name>OSS Sonatype Nexus</name>
            <url>${release.endpoint}/content/groups/public/</url>
            <releases>
                <enabled>true</enabled>
                <updatePolicy>never</updatePolicy>
            </releases>
            <snapshots>
                <enabled>true</enabled>
                <updatePolicy>never</updatePolicy>
            </snapshots>
        </repository>
    </repositories>

    <build>
        <pluginManagement>
            <plugins>
                <plugin>
                    <groupId>org.apache.maven.plugins</groupId>
                    <artifactId>maven-enforcer-plugin</artifactId>
                    <version>${version.enforcer.plugin}</version>
                </plugin>
                <plugin>
                    <groupId>org.apache.maven.plugins</groupId>
                    <artifactId>maven-compiler-plugin</artifactId>
                    <version>${version.compiler.plugin}</version>
                </plugin>
                <plugin>
                    <groupId>org.apache.maven.plugins</groupId>
                    <artifactId>maven-source-plugin</artifactId>
                    <version>${version.source.plugin}</version>
                </plugin>
                <plugin>
                    <groupId>org.apache.maven.plugins</groupId>
                    <artifactId>maven-javadoc-plugin</artifactId>
                    <version>${version.javadoc.plugin}</version>
                </plugin>
                <plugin>
                    <groupId>org.apache.maven.plugins</groupId>
                    <artifactId>maven-release-plugin</artifactId>
                    <version>${version.release.plugin}</version>
                </plugin>
                <plugin>
                    <groupId>org.sonatype.plugins</groupId>
                    <artifactId>nexus-staging-maven-plugin</artifactId>
                    <version>${version.staging.plugin}</version>
                </plugin>
                <plugin>
                    <groupId>org.apache.maven.plugins</groupId>
                    <artifactId>maven-surefire-plugin</artifactId>
                    <version>${version.surefire.plugin}</version>
                </plugin>
                <plugin>
                    <groupId>org.apache.maven.plugins</groupId>
                    <artifactId>maven-checkstyle-plugin</artifactId>
                    <version>${version.checkstyle.plugin}</version>
                </plugin>
                <plugin>
                    <groupId>org.apache.maven.plugins</groupId>
                    <artifactId>maven-surefire-report-plugin</artifactId>
                    <version>${version.surefire.plugin}</version>
                </plugin>
                <plugin>
                    <groupId>org.apache.maven.plugins</groupId>
                    <artifactId>maven-resources-plugin</artifactId>
                    <version>${version.resources.plugin}</version>
                </plugin>
                <plugin>
                    <groupId>org.apache.maven.plugins</groupId>
                    <artifactId>maven-dependency-plugin</artifactId>
                    <version>${version.dependency.plugin}</version>
                </plugin>
                <plugin>
                    <groupId>org.apache.maven.plugins</groupId>
                    <artifactId>maven-gpg-plugin</artifactId>
                    <version>${version.gpg.plugin}</version>
                </plugin>
                <plugin>
                    <groupId>org.codehaus.mojo</groupId>
                    <artifactId>build-helper-maven-plugin</artifactId>
                    <version>${version.build-helper.plugin}</version>
                </plugin>
            </plugins>
        </pluginManagement>
        <plugins>
            <plugin>
                <groupId>org.apache.maven.plugins</groupId>
                <artifactId>maven-release-plugin</artifactId>
                <configuration>
                    <pushChanges>false</pushChanges>
                    <releaseProfiles>docs,assembly,release-sign-artifacts,release</releaseProfiles>
                </configuration>
            </plugin>
            <plugin>
                <groupId>org.sonatype.plugins</groupId>
                <artifactId>nexus-staging-maven-plugin</artifactId>
                <extensions>true</extensions>
                <configuration>
                    <serverId>ossrh</serverId>
                    <nexusUrl>${release.endpoint}</nexusUrl>
                    <autoReleaseAfterClose>false</autoReleaseAfterClose>
                </configuration>
            </plugin>
            <plugin>
                <groupId>org.apache.maven.plugins</groupId>
                <artifactId>maven-compiler-plugin</artifactId>
                <configuration>
                    <source>${maven.compiler.source}</source>
                    <target>${maven.compiler.target}</target>
                    <encoding>${project.build.sourceEncoding}</encoding>
                </configuration>
            </plugin>
            <plugin>
                <groupId>org.apache.maven.plugins</groupId>
                <artifactId>maven-resources-plugin</artifactId>
                <configuration>
                    <encoding>${project.build.sourceEncoding}</encoding>
                </configuration>
            </plugin>
            <plugin>
                <groupId>org.apache.maven.plugins</groupId>
                <artifactId>maven-enforcer-plugin</artifactId>
                <executions>
                    <execution>
                        <id>enforce-maven</id>
                        <goals>
                            <goal>enforce</goal>
                        </goals>
                        <configuration>
                            <rules>
                                <requireMavenVersion>
                                    <version>[${version.maven},)</version>
                                </requireMavenVersion>
                            </rules>
                        </configuration>
                    </execution>
                </executions>
            </plugin>
        </plugins>
    </build>
    <profiles>
        <profile>
            <id>qa</id>
            <activation>
                <property>
                    <name>!quick</name>
                </property>
            </activation>
        </profile>
        <profile>
            <id>quick</id>
            <activation>
                <activeByDefault>false</activeByDefault>
                <property>
                    <name>quick</name>
                </property>
            </activation>
            <properties>
                <skipTests>true</skipTests>
            </properties>
        </profile>
        <profile>
            <id>assembly</id>
            <properties>
                <skipLongRunningTests>false</skipLongRunningTests>
            </properties>
        </profile>
        <profile>
            <id>release</id>
            <properties>
                <skipLongRunningTests>false</skipLongRunningTests>
            </properties>
        </profile>
        <profile>
            <id>performance</id>
            <properties>
                <skipLongRunningTests>false</skipLongRunningTests>
            </properties>
        </profile>
        <profile>
            <id>docs</id>
            <activation>
                <activeByDefault>false</activeByDefault>
                <property>
                    <name>docs</name>
                    <value>true</value>
                </property>
            </activation>
            <build>
                <plugins>
                    <plugin>
                        <groupId>org.apache.maven.plugins</groupId>
                        <artifactId>maven-javadoc-plugin</artifactId>
                        <version>${version.javadoc.plugin}</version>
                        <configuration>
                            <show>private</show>
                            <nohelp>true</nohelp>
                            <!--
                                Tests are compiled with newer Java version so this must
                                be reflected in Javadoc, otherwise the plug-in would fail.
                            -->
                            <release>${maven.compiler.testRelease}</release>
                            <debug>true</debug>
                        </configuration>
                        <executions>
                            <execution>
                                <id>attach-javadocs</id>
                                <goals>
                                    <goal>jar</goal>
                                </goals>
                            </execution>
                            <execution>
                                <id>attach-test-javadocs</id>
                                <goals>
                                    <goal>test-jar</goal>
                                </goals>
                            </execution>
                        </executions>
                    </plugin>
                </plugins>
            </build>
        </profile>
        <profile>
            <id>release-sign-artifacts</id>
            <activation>
                <property>
                    <name>performRelease</name>
                    <value>true</value>
                </property>
            </activation>
            <build>
                <plugins>
                    <plugin>
                        <groupId>org.apache.maven.plugins</groupId>
                        <artifactId>maven-gpg-plugin</artifactId>
                        <executions>
                            <execution>
                                <id>sign-artifacts</id>
                                <phase>verify</phase>
                                <goals>
                                    <goal>sign</goal>
                                </goals>
                                <configuration>
                                    <gpgArguments>
                                        <arg>--pinentry-mode</arg>
                                        <arg>loopback</arg>
                                    </gpgArguments>
                                </configuration>
                            </execution>
                        </executions>
                    </plugin>
                </plugins>
            </build>
        </profile>
    </profiles>
</project><|MERGE_RESOLUTION|>--- conflicted
+++ resolved
@@ -125,11 +125,7 @@
 
         <!-- Quarkus -->
         <!-- Version used for Outbox extension development, changes frequently to align with latest Quarkus -->
-<<<<<<< HEAD
-        <quarkus.version.extension>3.15.1</quarkus.version.extension>
-=======
         <quarkus.version.extension>3.16.3</quarkus.version.extension>
->>>>>>> 95c552cd
 
         <!-- Version used in Debezium Server, Operator, etc., usually a LTS version -->
         <!-- Must be aligned with Apicurio version below -->
