--- conflicted
+++ resolved
@@ -112,11 +112,7 @@
 
         <!-- Quarkus -->
         <!-- Must be aligned with Apicurio version below -->
-<<<<<<< HEAD
-        <quarkus.version>2.13.0.Final</quarkus.version>
-=======
         <quarkus.version>2.14.0.Final</quarkus.version>
->>>>>>> f2e7e6cc
 
         <!-- Apicurio -->
         <version.apicurio>2.2.5.Final</version.apicurio>
