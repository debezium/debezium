<?xml version="1.0"?>
<project xmlns="http://maven.apache.org/POM/4.0.0" xmlns:xsi="http://www.w3.org/2001/XMLSchema-instance" xsi:schemaLocation="http://maven.apache.org/POM/4.0.0 http://maven.apache.org/xsd/maven-4.0.0.xsd">

  <parent>
    <groupId>org.jboss</groupId>
    <artifactId>jboss-parent</artifactId>
    <version>36</version>
  </parent>

    <modelVersion>4.0.0</modelVersion>
    <groupId>io.debezium</groupId>
    <artifactId>debezium-build-parent</artifactId>
    <version>1.6.0-SNAPSHOT</version>
    <name>Debezium Build Aggregator</name>
    <description>Debezium is an open source change data capture platform</description>
    <packaging>pom</packaging>
    <url>https://debezium.io</url>
    <scm>
        <connection>scm:git:git@github.com:debezium/debezium.git</connection>
        <developerConnection>scm:git:git@github.com:debezium/debezium.git</developerConnection>
        <url>https://github.com/debezium/debezium</url>
        <tag>HEAD</tag>
    </scm>
    <issueManagement>
        <system>jira</system>
        <url>http://issues.jboss.org/browse/DBZ</url>
    </issueManagement>
    <licenses>
        <license>
            <name>Apache Software License 2.0</name>
            <url>http://www.apache.org/licenses/LICENSE-2.0</url>
            <distribution>repo</distribution>
        </license>
    </licenses>
    <developers>
        <developer>
            <id>rhauch</id>
            <name>Randall Hauch</name>
            <organization>Red Hat</organization>
            <organizationUrl>http://redhat.com</organizationUrl>
            <timezone>-6</timezone>
        </developer>
        <developer>
            <id>gunnarmorling</id>
            <name>Gunnar Morling</name>
            <organization>Red Hat</organization>
            <organizationUrl>http://redhat.com</organizationUrl>
            <timezone>+2</timezone>
        </developer>
    </developers>
    <properties>
        <project.build.sourceEncoding>UTF-8</project.build.sourceEncoding>

        <maven.compiler.source>1.8</maven.compiler.source>
        <maven.compiler.target>1.8</maven.compiler.target>

<<<<<<< HEAD
        <!-- Kafka and it's dependencies MUST reflect what the Kafka version uses -->
        <version.kafka>2.0.1</version.kafka>
        <version.kafka.scala>2.11</version.kafka.scala>
        <version.curator>2.11.0</version.curator>
        <version.zookeeper>3.4.13</version.zookeeper>
        <version.jackson>2.9.7</version.jackson>
        <version.org.slf4j>1.7.25</version.org.slf4j>
        <version.log4j>1.2.17-cp2</version.log4j>
        <!-- check new release version at https://github.com/confluentinc/schema-registry/releases -->
        <version.confluent.platform>5.0.1</version.confluent.platform>

        <!-- Databases -->
        <version.postgresql.driver>42.2.5</version.postgresql.driver>
        <version.mysql.server>5.7</version.mysql.server>
        <version.mysql.driver>8.0.12</version.mysql.driver>
        <version.mysql.binlog>0.16.1</version.mysql.binlog>
        <version.mongo.server>3.6</version.mongo.server>
        <version.mongo.driver>3.9.0</version.mongo.driver>

        <!-- Connectors -->
        <version.com.google.protobuf>2.6.1</version.com.google.protobuf>

        <!-- ANTLR -->
        <antlr.version>4.7</antlr.version>

        <!-- Testing -->
        <version.junit>4.12</version.junit>
        <version.fest>1.4</version.fest>
        <version.jmh>1.21</version.jmh>
=======
        <!-- Enforce JDK 11 for building (handled via JBoss parent POM)-->
        <jdk.min.version>11</jdk.min.version>
>>>>>>> ae053414

        <!-- Maven Plugins -->
        <version.compiler.plugin>3.8.1</version.compiler.plugin>
        <version.resources.plugin>3.1.0</version.resources.plugin>
        <version.filtering.plugin>3.1.1</version.filtering.plugin>
        <version.dependency.plugin>3.1.1</version.dependency.plugin>
        <version.enforcer.plugin>3.0.0-M2</version.enforcer.plugin>

        <version.jar.plugin>3.0.2</version.jar.plugin>
        <version.source.plugin>3.1.0</version.source.plugin>
        <version.assembly.plugin>3.1.1</version.assembly.plugin>
        <version.war.plugin>2.5</version.war.plugin>
        <version.google.formatter.plugin>0.4</version.google.formatter.plugin>
        <version.docker.maven.plugin>0.31.0</version.docker.maven.plugin>
        <version.staging.plugin>1.6.8</version.staging.plugin>
        <version.protoc.maven.plugin>3.8.0</version.protoc.maven.plugin>
        <version.javadoc.plugin>3.1.1</version.javadoc.plugin>
        <version.code.formatter>2.15.0</version.code.formatter>
        <version.surefire.plugin>3.0.0-M3</version.surefire.plugin>
        <version.checkstyle.plugin>3.1.1</version.checkstyle.plugin>
        <version.release.plugin>2.5.3</version.release.plugin>
        <version.impsort>1.6.0</version.impsort>
        <version.failsafe.plugin>${version.surefire.plugin}</version.failsafe.plugin>
        <version.checkstyle>8.32</version.checkstyle>
        <version.revapi.plugin>0.11.5</version.revapi.plugin>
        <version.jandex>1.0.8</version.jandex>
        <version.revapi-java.plugin>0.21.0</version.revapi-java.plugin>
        <version.build-helper.plugin>1.9.1</version.build-helper.plugin>

        <!-- Which Maven Central infra should be used -->
        <release.endpoint>https://s01.oss.sonatype.org/</release.endpoint>

        <!-- Kafka and it's dependencies MUST reflect what the Kafka version uses -->
        <version.kafka>2.7.0</version.kafka>
        <version.curator>4.2.0</version.curator>
        <version.zookeeper>3.5.8</version.zookeeper>
        <version.jackson>2.10.5</version.jackson>
        <version.org.slf4j>1.7.30</version.org.slf4j>
        <version.log4j>1.2.17</version.log4j>
        <version.netty>4.1.51.Final</version.netty>

        <!-- Scala version used to build Kafka -->
        <version.kafka.scala>2.12</version.kafka.scala>

        <!-- ANTLR -->
        <!-- Align with Antlr runtime version pulled in via Quarkus -->
        <antlr.version>4.8</antlr.version>

        <!-- Quarkus -->
        <quarkus.version>2.0.0.Final</quarkus.version>

        <!-- Databases, should align with database drivers in debezium-bom -->
        <version.mysql.server>5.7</version.mysql.server>
        <version.mongo.server>3.6</version.mongo.server>
        <version.cassandra>3.11.10</version.cassandra>

    </properties>

    <modules>
        <module>debezium-bom</module>
        <module>debezium-parent</module>
        <module>support/checkstyle</module>
        <module>support/ide-configs</module>
        <module>support/revapi</module>
        <module>debezium-api</module>
        <module>debezium-ddl-parser</module>
        <module>debezium-assembly-descriptors</module>
        <module>debezium-core</module>
        <module>debezium-embedded</module>
        <module>debezium-connector-mysql</module>
        <module>debezium-connector-postgres</module>
        <module>debezium-connector-mongodb</module>
        <module>debezium-connector-sqlserver</module>
        <module>debezium-microbenchmark</module>
        <module>debezium-quarkus-outbox</module>
        <module>debezium-scripting</module>
        <module>debezium-server</module>
        <module>debezium-testing</module>
    </modules>

    <distributionManagement>
      <repository>
        <id>ossrh</id>
        <name>Sonatype Staging Repository</name>
        <url>${release.endpoint}/service/local/staging/deploy/maven2</url>
      </repository>
      <snapshotRepository>
        <id>ossrh</id>
        <name>OSS Sonatype Nexus Snapshots</name>
        <url>https://oss.sonatype.org/content/repositories/snapshots</url>
      </snapshotRepository>
    </distributionManagement>

    <repositories>
        <repository>
            <id>confluent</id>
            <name>Confluent</name>
            <url>https://packages.confluent.io/maven/</url>
            <snapshots>
                <enabled>true</enabled>
                <updatePolicy>never</updatePolicy>
            </snapshots>
        </repository>
        <repository>
            <id>ossrh</id>
            <name>OSS Sonatype Nexus</name>
            <url>${release.endpoint}/content/groups/public/</url>
            <releases>
                <enabled>true</enabled>
                <updatePolicy>never</updatePolicy>
            </releases>
            <snapshots>
                <enabled>true</enabled>
                <updatePolicy>never</updatePolicy>
            </snapshots>
        </repository>
    </repositories>

<<<<<<< HEAD
    <dependencyManagement>
        <dependencies>
            <!-- Major dependencies -->
            <dependency>
                <groupId>com.fasterxml.jackson.core</groupId>
                <artifactId>jackson-core</artifactId>
                <version>${version.jackson}</version>
            </dependency>

            <!-- Kafka Connect -->
            <dependency>
                <groupId>org.apache.kafka</groupId>
                <artifactId>connect-api</artifactId>
                <version>${version.kafka}</version>
            </dependency>
            <dependency>
                <groupId>org.apache.kafka</groupId>
                <artifactId>connect-runtime</artifactId>
                <version>${version.kafka}</version>
            </dependency>
            <dependency>
                <groupId>org.apache.kafka</groupId>
                <artifactId>connect-json</artifactId>
                <version>${version.kafka}</version>
            </dependency>
            <dependency>
                <groupId>org.apache.kafka</groupId>
                <artifactId>connect-file</artifactId>
                <version>${version.kafka}</version>
            </dependency>
            <dependency>
                <groupId>org.apache.kafka</groupId>
                <artifactId>connect-transforms</artifactId>
                <version>${version.kafka}</version>
            </dependency>

           <!-- Kafka -->
            <dependency>
                <groupId>org.apache.kafka</groupId>
                <artifactId>kafka_${version.kafka.scala}</artifactId>
                <version>${version.kafka}</version>
            </dependency>
            <dependency>
                <groupId>org.apache.zookeeper</groupId>
                <artifactId>zookeeper</artifactId>
                <version>${version.zookeeper}</version>
            </dependency>
            <dependency>
                <groupId>org.apache.kafka</groupId>
                <artifactId>kafka_${version.kafka.scala}</artifactId>
                <version>${version.kafka}</version>
                <classifier>test</classifier>
            </dependency>
            <dependency>
                <groupId>org.apache.curator</groupId>
                <artifactId>curator-test</artifactId>
                <version>${version.curator}</version>
            </dependency>
            <dependency>
                <groupId>io.confluent</groupId>
                <artifactId>kafka-connect-avro-converter</artifactId>
                <version>${version.confluent.platform}</version>
            </dependency>

            <dependency>
                <groupId>org.antlr</groupId>
                <artifactId>antlr4-runtime</artifactId>
                <version>${antlr.version}</version>
            </dependency>

            <!-- PostgreSQL connector -->

            <dependency>
                <groupId>org.postgresql</groupId>
                <artifactId>postgresql</artifactId>
                <version>${version.postgresql.driver}</version>
            </dependency>

            <!--Make sure this version is compatible with the Protbuf-C version used on the server -->
            <dependency>
                <groupId>com.google.protobuf</groupId>
                <artifactId>protobuf-java</artifactId>
                <version>${version.com.google.protobuf}</version>
            </dependency>

            <!-- MySQL JDBC Driver, Binlog reader, Geometry support -->
            <dependency>
                <groupId>mysql</groupId>
                <artifactId>mysql-connector-java</artifactId>
                <version>${version.mysql.driver}</version>
            </dependency>
            <dependency>
                <groupId>com.github.shyiko</groupId>
                <artifactId>mysql-binlog-connector-java</artifactId>
                <version>${version.mysql.binlog}</version>
            </dependency>
            <dependency>
                <groupId>mil.nga</groupId>
                <artifactId>wkb</artifactId>
                <version>1.0.2</version>
            </dependency>

            <!-- MongoDB Java driver -->
            <dependency>
                <groupId>org.mongodb</groupId>
                <artifactId>mongodb-driver</artifactId>
                <version>${version.mongo.driver}</version>
            </dependency>

            <!-- Logging -->
            <dependency>
                <groupId>org.slf4j</groupId>
                <artifactId>slf4j-api</artifactId>
                <version>${version.org.slf4j}</version>
            </dependency>
            <dependency>
                <groupId>org.slf4j</groupId>
                <artifactId>slf4j-log4j12</artifactId>
                <version>${version.org.slf4j}</version>
            </dependency>
            <dependency>
                <groupId>io.confluent</groupId>
                <artifactId>confluent-log4j</artifactId>
                <version>${version.log4j}</version>
            </dependency>

            <!-- Test dependencies -->
            <dependency>
                <groupId>junit</groupId>
                <artifactId>junit</artifactId>
                <version>${version.junit}</version>
            </dependency>
            <dependency>
                <groupId>org.easytesting</groupId>
                <artifactId>fest-assert</artifactId>
                <version>${version.fest}</version>
            </dependency>
            <dependency>
                <groupId>org.openjdk.jmh</groupId>
                <artifactId>jmh-core</artifactId>
                <version>${version.jmh}</version>
            </dependency>
            <dependency>
                <groupId>org.openjdk.jmh</groupId>
                <artifactId>jmh-generator-annprocess</artifactId>
                <version>${version.jmh}</version>
            </dependency>

            <!-- Debezium artifacts -->
            <dependency>
                <groupId>io.debezium</groupId>
                <artifactId>debezium-core</artifactId>
                <version>${project.version}</version>
            </dependency>
            <dependency>
                <groupId>io.debezium</groupId>
                <artifactId>debezium-embedded</artifactId>
                <version>${project.version}</version>
            </dependency>
            <dependency>
                <groupId>io.debezium</groupId>
                <artifactId>debezium-connector-jdbc</artifactId>
                <version>${project.version}</version>
            </dependency>
            <dependency>
                <groupId>io.debezium</groupId>
                <artifactId>debezium-connector-postgres</artifactId>
                <version>${project.version}</version>
            </dependency>
            <dependency>
                <groupId>io.debezium</groupId>
                <artifactId>debezium-connector-postgres-test</artifactId>
                <version>${project.version}</version>
            </dependency>
            <dependency>
                <groupId>io.debezium</groupId>
                <artifactId>debezium-connector-mysql</artifactId>
                <version>${project.version}</version>
            </dependency>
            <dependency>
                <groupId>io.debezium</groupId>
                <artifactId>debezium-ddl-parser</artifactId>
                <version>${project.version}</version>
            </dependency>

            <!-- Debezium test artifacts -->
            <dependency>
                <groupId>io.debezium</groupId>
                <artifactId>debezium-core</artifactId>
                <version>${project.version}</version>
                <type>test-jar</type>
            </dependency>
            <dependency>
                <groupId>io.debezium</groupId>
                <artifactId>debezium-embedded</artifactId>
                <version>${project.version}</version>
                <type>test-jar</type>
            </dependency>
            <dependency>
                <groupId>io.debezium</groupId>
                <artifactId>debezium-connector-mysql</artifactId>
                <version>${project.version}</version>
                <type>test-jar</type>
            </dependency>

        </dependencies>
    </dependencyManagement>
    <dependencies>
    </dependencies>
=======
>>>>>>> ae053414
    <build>
        <pluginManagement>
            <plugins>
                <plugin>
                    <groupId>org.apache.maven.plugins</groupId>
                    <artifactId>maven-enforcer-plugin</artifactId>
                    <version>${version.enforcer.plugin}</version>
                </plugin>
                <plugin>
                    <groupId>org.apache.maven.plugins</groupId>
                    <artifactId>maven-compiler-plugin</artifactId>
                    <version>${version.compiler.plugin}</version>
                </plugin>
                <plugin>
                    <groupId>org.apache.maven.plugins</groupId>
                    <artifactId>maven-source-plugin</artifactId>
                    <version>${version.source.plugin}</version>
                </plugin>
                <plugin>
                    <groupId>org.apache.maven.plugins</groupId>
                    <artifactId>maven-javadoc-plugin</artifactId>
                    <version>${version.javadoc.plugin}</version>
                </plugin>
                <plugin>
                    <groupId>org.apache.maven.plugins</groupId>
                    <artifactId>maven-release-plugin</artifactId>
                    <version>${version.release.plugin}</version>
                </plugin>
                <plugin>
                    <groupId>org.sonatype.plugins</groupId>
                    <artifactId>nexus-staging-maven-plugin</artifactId>
                    <version>${version.staging.plugin}</version>
                </plugin>
                <plugin>
                    <groupId>org.apache.maven.plugins</groupId>
                    <artifactId>maven-surefire-plugin</artifactId>
                    <version>${version.surefire.plugin}</version>
                </plugin>
                <plugin>
                    <groupId>org.apache.maven.plugins</groupId>
                    <artifactId>maven-checkstyle-plugin</artifactId>
                    <version>${version.checkstyle.plugin}</version>
                </plugin>
                <plugin>
                    <groupId>org.apache.maven.plugins</groupId>
                    <artifactId>maven-surefire-report-plugin</artifactId>
                    <version>${version.surefire.plugin}</version>
                </plugin>
                <plugin>
                    <groupId>org.apache.maven.plugins</groupId>
                    <artifactId>maven-resources-plugin</artifactId>
                    <version>${version.resources.plugin}</version>
                </plugin>
                <plugin>
                    <groupId>org.apache.maven.shared</groupId>
                    <artifactId>maven-filtering</artifactId>
                    <version>${version.filtering.plugin}</version>
                </plugin>
                <plugin>
                    <groupId>org.apache.maven.plugins</groupId>
                    <artifactId>maven-dependency-plugin</artifactId>
                    <version>${version.dependency.plugin}</version>
                </plugin>
                <plugin>
                    <groupId>org.apache.maven.plugins</groupId>
                    <artifactId>maven-gpg-plugin</artifactId>
                    <version>${version.gpg.plugin}</version>
                </plugin>
                <plugin>
                    <groupId>org.codehaus.mojo</groupId>
                    <artifactId>build-helper-maven-plugin</artifactId>
                    <version>${version.build-helper.plugin}</version>
                </plugin>
            </plugins>
        </pluginManagement>
        <plugins>
            <plugin>
                <groupId>org.apache.maven.plugins</groupId>
                <artifactId>maven-release-plugin</artifactId>
                <configuration>
                    <pushChanges>false</pushChanges>
                    <releaseProfiles>docs,assembly,release-sign-artifacts,release</releaseProfiles>
                </configuration>
            </plugin>
            <plugin>
                <groupId>org.sonatype.plugins</groupId>
                <artifactId>nexus-staging-maven-plugin</artifactId>
                <extensions>true</extensions>
                <configuration>
                    <serverId>ossrh</serverId>
                    <nexusUrl>${release.endpoint}</nexusUrl>
                    <autoReleaseAfterClose>false</autoReleaseAfterClose>
                </configuration>
            </plugin>
            <plugin>
                <groupId>org.apache.maven.plugins</groupId>
                <artifactId>maven-compiler-plugin</artifactId>
                <configuration>
                    <source>${maven.compiler.source}</source>
                    <target>${maven.compiler.target}</target>
                    <encoding>${project.build.sourceEncoding}</encoding>
                </configuration>
            </plugin>
            <plugin>
                <groupId>org.apache.maven.plugins</groupId>
                <artifactId>maven-resources-plugin</artifactId>
                <configuration>
                    <encoding>${project.build.sourceEncoding}</encoding>
                </configuration>
            </plugin>
            <plugin>
                <groupId>org.apache.maven.plugins</groupId>
                <artifactId>maven-enforcer-plugin</artifactId>
                <executions>
                    <execution>
                        <id>enforce-maven</id>
                        <goals>
                            <goal>enforce</goal>
                        </goals>
                        <configuration>
                            <rules>
                                <requireMavenVersion>
                                    <version>3.6.3</version>
                                </requireMavenVersion>
                            </rules>
                        </configuration>
                    </execution>
                </executions>
            </plugin>
        </plugins>
    </build>
    <profiles>
        <profile>
            <id>qa</id>
            <activation>
                <property>
                    <name>!quick</name>
                </property>
            </activation>
        </profile>
        <profile>
            <id>quick</id>
            <activation>
                <activeByDefault>false</activeByDefault>
                <property>
                    <name>quick</name>
                </property>
            </activation>
            <properties>
                <skipTests>true</skipTests>
            </properties>
        </profile>
        <profile>
            <id>assembly</id>
            <properties>
                <skipLongRunningTests>false</skipLongRunningTests>
            </properties>
        </profile>
        <profile>
            <id>release</id>
            <properties>
                <skipLongRunningTests>false</skipLongRunningTests>
            </properties>
        </profile>
        <profile>
            <id>performance</id>
            <properties>
                <skipLongRunningTests>false</skipLongRunningTests>
            </properties>
        </profile>
        <profile>
            <id>docs</id>
            <activation>
                <activeByDefault>false</activeByDefault>
                <property>
                    <name>docs</name>
                    <value>true</value>
                </property>
            </activation>
            <build>
                <plugins>
                    <plugin>
                        <groupId>org.apache.maven.plugins</groupId>
                        <artifactId>maven-javadoc-plugin</artifactId>
                        <version>${version.javadoc.plugin}</version>
                        <configuration>
                            <show>private</show>
                            <nohelp>true</nohelp>
                        </configuration>
                        <executions>
                            <execution>
                                <id>attach-javadocs</id>
                                <goals>
                                    <goal>jar</goal>
                                </goals>
                            </execution>
                            <execution>
                                <id>attach-test-javadocs</id>
                                <goals>
                                    <goal>test-jar</goal>
                                </goals>
                            </execution>
                        </executions>
                    </plugin>
                </plugins>
            </build>
        </profile>
        <profile>
            <id>release-sign-artifacts</id>
            <activation>
                <property>
                    <name>performRelease</name>
                    <value>true</value>
                </property>
            </activation>
            <build>
                <plugins>
                    <plugin>
                        <groupId>org.apache.maven.plugins</groupId>
                        <artifactId>maven-gpg-plugin</artifactId>
                        <executions>
                            <execution>
                                <id>sign-artifacts</id>
                                <phase>verify</phase>
                                <goals>
                                    <goal>sign</goal>
                                </goals>
                                <configuration>
                                    <gpgArguments>
                                        <arg>--pinentry-mode</arg>
                                        <arg>loopback</arg>
                                    </gpgArguments>
                                </configuration>
                            </execution>
                        </executions>
                    </plugin>
                </plugins>
            </build>
        </profile>
        <profile>
            <id>jdk11</id>
            <activation>
                <jdk>11</jdk>
            </activation>
            <properties>
                <modules.argline>--illegal-access=permit</modules.argline>
                <maven.compiler.release>8</maven.compiler.release>
            </properties>
        </profile>
        <profile>
            <id>oracle</id>
            <modules>
                <module>debezium-connector-oracle</module>
                <module>debezium-microbenchmark-oracle</module>
            </modules>
        </profile>
    </profiles>
</project><|MERGE_RESOLUTION|>--- conflicted
+++ resolved
@@ -54,7 +54,6 @@
         <maven.compiler.source>1.8</maven.compiler.source>
         <maven.compiler.target>1.8</maven.compiler.target>
 
-<<<<<<< HEAD
         <!-- Kafka and it's dependencies MUST reflect what the Kafka version uses -->
         <version.kafka>2.0.1</version.kafka>
         <version.kafka.scala>2.11</version.kafka.scala>
@@ -84,10 +83,8 @@
         <version.junit>4.12</version.junit>
         <version.fest>1.4</version.fest>
         <version.jmh>1.21</version.jmh>
-=======
         <!-- Enforce JDK 11 for building (handled via JBoss parent POM)-->
         <jdk.min.version>11</jdk.min.version>
->>>>>>> ae053414
 
         <!-- Maven Plugins -->
         <version.compiler.plugin>3.8.1</version.compiler.plugin>
@@ -206,7 +203,6 @@
         </repository>
     </repositories>
 
-<<<<<<< HEAD
     <dependencyManagement>
         <dependencies>
             <!-- Major dependencies -->
@@ -416,8 +412,6 @@
     </dependencyManagement>
     <dependencies>
     </dependencies>
-=======
->>>>>>> ae053414
     <build>
         <pluginManagement>
             <plugins>
