--- conflicted
+++ resolved
@@ -54,24 +54,15 @@
         this.source = new SourceInfo();
         this.source.setServerName(serverName());
 
-<<<<<<< HEAD
-        // Set up the MySQL schema ...
-        // shao@datapipeline.com We use topic name as the schema name.
-        this.dbSchema = new MySqlSchema(config, serverName(), this.topicSelector::getTopic);
-
-        // Set up the record processor ...
-        this.recordProcessor = new RecordMakers(dbSchema, source, topicSelector);
-
-=======
         // Set up the GTID filter ...
->>>>>>> 8c60c298
         String gtidSetIncludes = config.getString(MySqlConnectorConfig.GTID_SOURCE_INCLUDES);
         String gtidSetExcludes = config.getString(MySqlConnectorConfig.GTID_SOURCE_EXCLUDES);
         this.gtidSourceFilter = gtidSetIncludes != null ? Predicates.includes(gtidSetIncludes)
                 : (gtidSetExcludes != null ? Predicates.excludes(gtidSetExcludes) : null);
 
         // Set up the MySQL schema ...
-        this.dbSchema = new MySqlSchema(config, serverName(), this.gtidSourceFilter);
+        // shao@datapipeline.com We use topic name as the schema name.
+        this.dbSchema = new MySqlSchema(config, serverName(), this.topicSelector::getTopic, this.gtidSourceFilter);
 
         // Set up the record processor ...
         this.recordProcessor = new RecordMakers(dbSchema, source, topicSelector);
