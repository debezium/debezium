--- conflicted
+++ resolved
@@ -750,11 +750,7 @@
                                                      GTID_SOURCE_INCLUDES, GTID_SOURCE_EXCLUDES,
                                                      TIME_PRECISION_MODE, DECIMAL_HANDLING_MODE,
                                                      SSL_MODE, SSL_KEYSTORE, SSL_KEYSTORE_PASSWORD,
-<<<<<<< HEAD
-                                                     SSL_TRUSTSTORE, SSL_TRUSTSTORE_PASSWORD, TOPIC_GENERATION_MODE);
-=======
-                                                     SSL_TRUSTSTORE, SSL_TRUSTSTORE_PASSWORD, JDBC_DRIVER);
->>>>>>> 8c60c298
+                                                     SSL_TRUSTSTORE, SSL_TRUSTSTORE_PASSWORD, TOPIC_GENERATION_MODE,JDBC_DRIVER);
 
     /**
      * The set of {@link Field}s that are included in the {@link #configDef() configuration definition}. This includes
