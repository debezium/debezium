/*
 * Copyright Debezium Authors.
 *
 * Licensed under the Apache Software License version 2.0, available at http://www.apache.org/licenses/LICENSE-2.0
 */
package io.debezium.connector.mysql;

import java.math.BigDecimal;
import java.util.Objects;
import java.util.Random;

import org.apache.kafka.common.config.ConfigDef;
import org.apache.kafka.common.config.ConfigDef.Importance;
import org.apache.kafka.common.config.ConfigDef.Type;
import org.apache.kafka.common.config.ConfigDef.Width;

import io.debezium.config.CommonConnectorConfig;
import io.debezium.config.Configuration;
import io.debezium.config.EnumeratedValue;
import io.debezium.config.Field;
import io.debezium.config.Field.ValidationOutput;
import io.debezium.heartbeat.Heartbeat;
import io.debezium.jdbc.JdbcValueConverters.BigIntUnsignedMode;
import io.debezium.jdbc.JdbcValueConverters.DecimalMode;
import io.debezium.jdbc.TemporalPrecisionMode;
import io.debezium.relational.history.DatabaseHistory;
import io.debezium.relational.history.KafkaDatabaseHistory;

/**
 * The configuration properties.
 */
public class MySqlConnectorConfig extends CommonConnectorConfig {

    /**
     * The set of predefined DecimalHandlingMode options or aliases.
     */
    public enum DecimalHandlingMode implements EnumeratedValue {
        /**
         * Represent {@code DECIMAL} and {@code NUMERIC} values as precise {@link BigDecimal} values, which are
         * represented in change events in a binary form. This is precise but difficult to use.
         */
        PRECISE("precise"),

        /**
         * Represent {@code DECIMAL} and {@code NUMERIC} values as precise {@code double} values. This may be less precise
         * but is far easier to use.
         */
        DOUBLE("double");

        private final String value;

        private DecimalHandlingMode(String value) {
            this.value = value;
        }

        @Override
        public String getValue() {
            return value;
        }

        public DecimalMode asDecimalMode() {
            switch (this) {
                case DOUBLE:
                    return DecimalMode.DOUBLE;
                case PRECISE:
                default:
                    return DecimalMode.PRECISE;
            }
        }

        /**
         * Determine if the supplied value is one of the predefined options.
         *
         * @param value the configuration property value; may not be null
         * @return the matching option, or null if no match is found
         */
        public static DecimalHandlingMode parse(String value) {
            if (value == null) return null;
            value = value.trim();
            for (DecimalHandlingMode option : DecimalHandlingMode.values()) {
                if (option.getValue().equalsIgnoreCase(value)) return option;
            }
            return null;
        }

        /**
         * Determine if the supplied value is one of the predefined options.
         *
         * @param value the configuration property value; may not be null
         * @param defaultValue the default value; may be null
         * @return the matching option, or null if no match is found and the non-null default is invalid
         */
        public static DecimalHandlingMode parse(String value, String defaultValue) {
            DecimalHandlingMode mode = parse(value);
            if (mode == null && defaultValue != null) mode = parse(defaultValue);
            return mode;
        }
    }

    /**
     * The set of predefined BigIntUnsignedHandlingMode options or aliases.
     */
    public static enum BigIntUnsignedHandlingMode implements EnumeratedValue {
        /**
         * Represent {@code BIGINT UNSIGNED} values as precise {@link BigDecimal} values, which are
         * represented in change events in a binary form. This is precise but difficult to use.
         */
        PRECISE("precise"),

        /**
         * Represent {@code BIGINT UNSIGNED} values as precise {@code long} values. This may be less precise
         * but is far easier to use.
         */
        LONG("long");

        private final String value;

        private BigIntUnsignedHandlingMode(String value) {
            this.value = value;
        }

        @Override public String getValue() {
            return value;
        }

        public BigIntUnsignedMode asBigIntUnsignedMode() {
            switch (this) {
            case LONG:
                return BigIntUnsignedMode.LONG;
            case PRECISE:
            default:
                return BigIntUnsignedMode.PRECISE;
            }
        }

        /**
         * Determine if the supplied value is one of the predefined options.
         *
         * @param value the configuration property value; may not be null
         * @return the matching option, or null if no match is found
         */
        public static BigIntUnsignedHandlingMode parse(String value) {
            if (value == null) return null;
            value = value.trim();
            for (BigIntUnsignedHandlingMode option : BigIntUnsignedHandlingMode.values()) {
                if (option.getValue().equalsIgnoreCase(value)) return option;
            }
            return null;
        }

        /**
         * Determine if the supplied value is one of the predefined options.
         *
         * @param value the configuration property value; may not be null
         * @param defaultValue the default value; may be null
         * @return the matching option, or null if no match is found and the non-null default is invalid
         */
        public static BigIntUnsignedHandlingMode parse(String value, String defaultValue) {
            BigIntUnsignedHandlingMode mode = parse(value);
            if (mode == null && defaultValue != null) mode = parse(defaultValue);
            return mode;
        }
    }

    /**
     * The set of predefined SnapshotMode options or aliases.
     */
    public static enum SnapshotMode implements EnumeratedValue {

        /**
         * Perform a snapshot when it is needed.
         */
        WHEN_NEEDED("when_needed", true),

        /**
         * Perform a snapshot only upon initial startup of a connector.
         */
        INITIAL("initial", true),

        /**
         * Perform a snapshot of only the database schemas (without data) and then begin reading the binlog.
         * This should be used with care, but it is very useful when the change event consumers need only the changes
         * from the point in time the snapshot is made (and doesn't care about any state or changes prior to this point).
         */
        SCHEMA_ONLY("schema_only", false),

        /**
         * Perform a snapshot of only the database schemas (without data) and then begin reading the binlog at the current binlog position.
         * This can be used for recovery only if the connector has existing offsets and the database.history.kafka.topic does not exist (deleted).
         * This recovery option should be used with care as it assumes there have been no schema changes since the connector last stopped,
         * otherwise some events during the gap may be processed with an incorrect schema and corrupted.
         */
        SCHEMA_ONLY_RECOVERY("schema_only_recovery", false),

        /**
         * Never perform a snapshot and only read the binlog. This assumes the binlog contains all the history of those
         * databases and tables that will be captured.
         */
        NEVER("never", false),

        /**
         * Perform a snapshot and then stop before attempting to read the binlog.
         */
        INITIAL_ONLY("initial_only", true);

        private final String value;
        private final boolean includeData;

        private SnapshotMode(String value, boolean includeData) {
            this.value = value;
            this.includeData = includeData;
        }

        @Override
        public String getValue() {
            return value;
        }

        /**
         * Whether this snapshotting mode should include the actual data or just the
         * schema of captured tables.
         */
        public boolean includeData() {
            return includeData;
        }

        /**
         * Determine if the supplied value is one of the predefined options.
         *
         * @param value the configuration property value; may not be null
         * @return the matching option, or null if no match is found
         */
        public static SnapshotMode parse(String value) {
            if (value == null) return null;
            value = value.trim();
            for (SnapshotMode option : SnapshotMode.values()) {
                if (option.getValue().equalsIgnoreCase(value)) return option;
            }
            return null;
        }

        /**
         * Determine if the supplied value is one of the predefined options.
         *
         * @param value the configuration property value; may not be null
         * @param defaultValue the default value; may be null
         * @return the matching option, or null if no match is found and the non-null default is invalid
         */
        public static SnapshotMode parse(String value, String defaultValue) {
            SnapshotMode mode = parse(value);
            if (mode == null && defaultValue != null) mode = parse(defaultValue);
            return mode;
        }
    }

    /**
     * Represents locking mode during snapshots.
     * TODO - Fill in details.
     */
    public static enum SnapshotLockingMode implements EnumeratedValue {
        STANDARD("standard"),
        MINIMAL("minimal"),
        NONE("none");

        private final String value;

        private SnapshotLockingMode(String value) {
            this.value = value;
        }

        @Override
        public String getValue() {
            return value;
        }

        /**
         * Determine if the supplied value is one of the predefined options.
         *
         * @param value the configuration property value; may not be null
         * @return the matching option, or null if no match is found
         */
        public static SnapshotLockingMode parse(String value) {
            if (value == null) return null;
            value = value.trim();
            for (SnapshotLockingMode option : SnapshotLockingMode.values()) {
                if (option.getValue().equalsIgnoreCase(value)) return option;
            }
            return null;
        }

        /**
         * Determine if the supplied value is one of the predefined options.
         *
         * @param value the configuration property value; may not be null
         * @param defaultValue the default value; may be null
         * @return the matching option, or null if no match is found and the non-null default is invalid
         */
        public static SnapshotLockingMode parse(String value, String defaultValue) {
            SnapshotLockingMode mode = parse(value);
            if (mode == null && defaultValue != null) mode = parse(defaultValue);
            return mode;
        }
    }

    /**
     * The set of predefined SecureConnectionMode options or aliases.
     */
    public static enum SecureConnectionMode implements EnumeratedValue {
        /**
         * Establish an unencrypted connection.
         */
        DISABLED("disabled"),

        /**
         * Establish a secure (encrypted) connection if the server supports secure connections.
         * Fall back to an unencrypted connection otherwise.
         */
        PREFERRED("preferred"),
        /**
         * Establish a secure connection if the server supports secure connections.
         * The connection attempt fails if a secure connection cannot be established.
         */
        REQUIRED("required"),
        /**
         * Like REQUIRED, but additionally verify the server TLS certificate against the configured Certificate Authority
         * (CA) certificates. The connection attempt fails if no valid matching CA certificates are found.
         */
        VERIFY_CA("verify_ca"),
        /**
         * Like VERIFY_CA, but additionally verify that the server certificate matches the host to which the connection is
         * attempted.
         */
        VERIFY_IDENTITY("verify_identity");

        private final String value;

        private SecureConnectionMode(String value) {
            this.value = value;
        }

        @Override
        public String getValue() {
            return value;
        }

        /**
         * Determine if the supplied value is one of the predefined options.
         *
         * @param value the configuration property value; may not be null
         * @return the matching option, or null if no match is found
         */
        public static SecureConnectionMode parse(String value) {
            if (value == null) return null;
            value = value.trim();
            for (SecureConnectionMode option : SecureConnectionMode.values()) {
                if (option.getValue().equalsIgnoreCase(value)) return option;
            }
            return null;
        }

        /**
         * Determine if the supplied value is one of the predefined options.
         *
         * @param value the configuration property value; may not be null
         * @param defaultValue the default value; may be null
         * @return the matching option, or null if no match is found and the non-null default is invalid
         */
        public static SecureConnectionMode parse(String value, String defaultValue) {
            SecureConnectionMode mode = parse(value);
            if (mode == null && defaultValue != null) mode = parse(defaultValue);
            return mode;
        }
    }

    /**
     * The set of predefined modes for dealing with failures during binlog event processing.
     */
    public static enum EventProcessingFailureHandlingMode implements EnumeratedValue {

        /**
         * Problematic events will be skipped.
         */
        IGNORE("ignore"),

        /**
         * Problematic event and their binlog position will be logged and the events will be skipped.
         */
        WARN("warn"),

        /**
         * An exception indicating the problematic events and their binlog position is raised, causing the connector to be stopped.
         */
        FAIL("fail");

        private final String value;

        private EventProcessingFailureHandlingMode(String value) {
            this.value = value;
        }

        @Override
        public String getValue() {
            return value;
        }

        /**
         * Determine if the supplied value is one of the predefined options.
         *
         * @param value the configuration property value; may not be null
         * @return the matching option, or null if no match is found
         */
        public static EventProcessingFailureHandlingMode parse(String value) {
            if (value == null) {
                return null;
            }

            value = value.trim();

            for (EventProcessingFailureHandlingMode option : EventProcessingFailureHandlingMode.values()) {
                if (option.getValue().equalsIgnoreCase(value)) return option;
            }

            return null;
        }
    }

    private static final String DATABASE_WHITELIST_NAME = "database.whitelist";
    private static final String TABLE_WHITELIST_NAME = "table.whitelist";
    private static final String TABLE_IGNORE_BUILTIN_NAME = "table.ignore.builtin";

    /**
     * Default size of the binlog buffer used for examining transactions and
     * deciding whether to propagate them or not. A size of 0 disables the buffer,
     * all events will be passed on directly as they are passed by the binlog
     * client.
     */
    private static final int DEFAULT_BINLOG_BUFFER_SIZE = 0;

    public static final Field HOSTNAME = Field.create("database.hostname")
                                              .withDisplayName("Hostname")
                                              .withType(Type.STRING)
                                              .withWidth(Width.MEDIUM)
                                              .withImportance(Importance.HIGH)
                                              .withValidation(Field::isRequired)
                                              .withDescription("Resolvable hostname or IP address of the MySQL database server.");

    public static final Field PORT = Field.create("database.port")
                                          .withDisplayName("Port")
                                          .withType(Type.INT)
                                          .withWidth(Width.SHORT)
                                          .withDefault(3306)
                                          .withImportance(Importance.HIGH)
                                          .withValidation(Field::isInteger)
                                          .withDescription("Port of the MySQL database server.");

    public static final Field USER = Field.create("database.user")
                                          .withDisplayName("User")
                                          .withType(Type.STRING)
                                          .withWidth(Width.SHORT)
                                          .withImportance(Importance.HIGH)
                                          .withValidation(Field::isRequired)
                                          .withDescription("Name of the MySQL database user to be used when connecting to the database.");

    public static final Field PASSWORD = Field.create("database.password")
                                              .withDisplayName("Password")
                                              .withType(Type.PASSWORD)
                                              .withWidth(Width.SHORT)
                                              .withImportance(Importance.HIGH)
                                              .withValidation(Field::isRequired)
                                              .withDescription("Password of the MySQL database user to be used when connecting to the database.");

    public static final Field SERVER_NAME = Field.create("database.server.name")
                                                 .withDisplayName("Namespace")
                                                 .withType(Type.STRING)
                                                 .withWidth(Width.MEDIUM)
                                                 .withImportance(Importance.HIGH)
                                                 .withValidation(Field::isRequired, MySqlConnectorConfig::validateServerNameIsDifferentFromHistoryTopicName)
                                                 .withDescription("Unique name that identifies the database server and all recorded offsets, and"
                                                         + "that is used as a prefix for all schemas and topics. "
                                                         + "Each distinct MySQL installation should have a separate namespace and monitored by "
                                                         + "at most one Debezium connector.");

    public static final Field SERVER_ID = Field.create("database.server.id")
                                               .withDisplayName("Cluster ID")
                                               .withType(Type.LONG)
                                               .withWidth(Width.LONG)
                                               .withImportance(Importance.HIGH)
                                               .withDefault(MySqlConnectorConfig::randomServerId)
                                               .withValidation(Field::isRequired, Field::isPositiveLong)
                                               .withDescription("A numeric ID of this database client, which must be unique across all "
                                                       + "currently-running database processes in the cluster. This connector joins the "
                                                       + "MySQL database cluster as another server (with this unique ID) so it can read "
                                                       + "the binlog. By default, a random number is generated between 5400 and 6400.");

    public static final Field SSL_MODE = Field.create("database.ssl.mode")
                                              .withDisplayName("SSL mode")
                                              .withEnum(SecureConnectionMode.class, SecureConnectionMode.DISABLED)
                                              .withWidth(Width.MEDIUM)
                                              .withImportance(Importance.MEDIUM)
                                              .withDescription("Whether to use an encrypted connection to MySQL. Options include"
                                                      + "'disabled' (the default) to use an unencrypted connection; "
                                                      + "'preferred' to establish a secure (encrypted) connection if the server supports secure connections, "
                                                      + "but fall back to an unencrypted connection otherwise; "
                                                      + "'required' to use a secure (encrypted) connection, and fail if one cannot be established; "
                                                      + "'verify_ca' like 'required' but additionally verify the server TLS certificate against the configured Certificate Authority "
                                                      + "(CA) certificates, or fail if no valid matching CA certificates are found; or"
                                                      + "'verify_identity' like 'verify_ca' but additionally verify that the server certificate matches the host to which the connection is attempted.");

    public static final Field SSL_KEYSTORE = Field.create("database.ssl.keystore")
                                                  .withDisplayName("SSL Keystore")
                                                  .withType(Type.STRING)
                                                  .withWidth(Width.LONG)
                                                  .withImportance(Importance.MEDIUM)
                                                  .withDescription("Location of the Java keystore file containing an application process's own certificate and private key.");

    public static final Field SSL_KEYSTORE_PASSWORD = Field.create("database.ssl.keystore.password")
                                                           .withDisplayName("SSL Keystore Password")
                                                           .withType(Type.PASSWORD)
                                                           .withWidth(Width.MEDIUM)
                                                           .withImportance(Importance.MEDIUM)
                                                           .withDescription("Password to access the private key from the keystore file specified by 'ssl.keystore' configuration property or the 'javax.net.ssl.keyStore' system or JVM property. "
                                                                   + "This password is used to unlock the keystore file (store password), and to decrypt the private key stored in the keystore (key password).");

    public static final Field SSL_TRUSTSTORE = Field.create("database.ssl.truststore")
                                                    .withDisplayName("SSL Truststore")
                                                    .withType(Type.STRING)
                                                    .withWidth(Width.LONG)
                                                    .withImportance(Importance.MEDIUM)
                                                    .withDescription("Location of the Java truststore file containing the collection of CA certificates trusted by this application process (trust store).");

    public static final Field SSL_TRUSTSTORE_PASSWORD = Field.create("database.ssl.truststore.password")
                                                             .withDisplayName("SSL Truststore Password")
                                                             .withType(Type.PASSWORD)
                                                             .withWidth(Width.MEDIUM)
                                                             .withImportance(Importance.MEDIUM)
                                                             .withDescription("Password to unlock the keystore file (store password) specified by 'ssl.trustore' configuration property or the 'javax.net.ssl.trustStore' system or JVM property.");

    public static final Field TABLES_IGNORE_BUILTIN = Field.create(TABLE_IGNORE_BUILTIN_NAME)
                                                           .withDisplayName("Ignore system databases")
                                                           .withType(Type.BOOLEAN)
                                                           .withWidth(Width.SHORT)
                                                           .withImportance(Importance.LOW)
                                                           .withDefault(true)
                                                           .withValidation(Field::isBoolean)
                                                           .withDependents(DATABASE_WHITELIST_NAME)
                                                           .withDescription("Flag specifying whether built-in tables should be ignored.");

    public static final Field JDBC_DRIVER = Field.create("database.jdbc.driver")
                                                .withDisplayName("Jdbc Driver Class Name")
                                                .withType(Type.CLASS)
                                                .withWidth(Width.MEDIUM)
                                                .withDefault(com.mysql.jdbc.Driver.class.getName())
                                                .withImportance(Importance.LOW)
                                                .withValidation(Field::isClassName)
                                                .withDescription("JDBC Driver class name used to connect to the MySQL database server.");
    /**
     * A comma-separated list of regular expressions that match database names to be monitored.
     * May not be used with {@link #DATABASE_BLACKLIST}.
     */
    public static final Field DATABASE_WHITELIST = Field.create(DATABASE_WHITELIST_NAME)
                                                        .withDisplayName("Databases")
                                                        .withType(Type.LIST)
                                                        .withWidth(Width.LONG)
                                                        .withImportance(Importance.HIGH)
                                                        .withDependents(TABLE_WHITELIST_NAME)
                                                        .withDescription("The databases for which changes are to be captured");

    /**
     * A comma-separated list of regular expressions that match database names to be excluded from monitoring.
     * May not be used with {@link #DATABASE_WHITELIST}.
     */
    public static final Field DATABASE_BLACKLIST = Field.create("database.blacklist")
                                                        .withDisplayName("Exclude Databases")
                                                        .withType(Type.STRING)
                                                        .withWidth(Width.LONG)
                                                        .withImportance(Importance.MEDIUM)
                                                        .withValidation(MySqlConnectorConfig::validateDatabaseBlacklist)
                                                        .withInvisibleRecommender()
                                                        .withDescription("");

    /**
     * A comma-separated list of regular expressions that match the fully-qualified names of tables to be monitored.
     * Fully-qualified names for tables are of the form {@code <databaseName>.<tableName>} or
     * {@code <databaseName>.<schemaName>.<tableName>}. May not be used with {@link #TABLE_BLACKLIST}, and superseded by database
     * inclusions/exclusions.
     */
    public static final Field TABLE_WHITELIST = Field.create(TABLE_WHITELIST_NAME)
                                                     .withDisplayName("Tables")
                                                     .withType(Type.LIST)
                                                     .withWidth(Width.LONG)
                                                     .withImportance(Importance.HIGH)
                                                     .withValidation(Field::isListOfRegex)
                                                     .withDescription("The tables for which changes are to be captured");

    /**
     * A comma-separated list of regular expressions that match the fully-qualified names of tables to be excluded from
     * monitoring. Fully-qualified names for tables are of the form {@code <databaseName>.<tableName>} or
     * {@code <databaseName>.<schemaName>.<tableName>}. May not be used with {@link #TABLE_WHITELIST}.
     */
    public static final Field TABLE_BLACKLIST = Field.create("table.blacklist")
                                                     .withDisplayName("Exclude Tables")
                                                     .withType(Type.STRING)
                                                     .withWidth(Width.LONG)
                                                     .withImportance(Importance.MEDIUM)
                                                     .withValidation(Field::isListOfRegex, MySqlConnectorConfig::validateTableBlacklist)
                                                     .withInvisibleRecommender();

    /**
     * A comma-separated list of regular expressions that match fully-qualified names of columns to be excluded from monitoring
     * and change messages. Fully-qualified names for columns are of the form {@code <databaseName>.<tableName>.<columnName>}
     * or {@code <databaseName>.<schemaName>.<tableName>.<columnName>}.
     */
    public static final Field COLUMN_BLACKLIST = Field.create("column.blacklist")
                                                      .withDisplayName("Exclude Columns")
                                                      .withType(Type.STRING)
                                                      .withWidth(Width.LONG)
                                                      .withImportance(Importance.MEDIUM)
                                                      .withValidation(MySqlConnectorConfig::validateColumnBlacklist)
                                                      .withDescription("");

    /**
     * A comma-separated list of regular expressions that match source UUIDs in the GTID set used to find the binlog
     * position in the MySQL server. Only the GTID ranges that have sources matching one of these include patterns will
     * be used.
     * May not be used with {@link #GTID_SOURCE_EXCLUDES}.
     */
    public static final Field GTID_SOURCE_INCLUDES = Field.create("gtid.source.includes")
                                                          .withDisplayName("Include GTID sources")
                                                          .withType(Type.LIST)
                                                          .withWidth(Width.LONG)
                                                          .withImportance(Importance.HIGH)
                                                          .withDependents(TABLE_WHITELIST_NAME)
                                                          .withDescription("The source UUIDs used to include GTID ranges when determine the starting position in the MySQL server's binlog.");

    /**
     * A comma-separated list of regular expressions that match source UUIDs in the GTID set used to find the binlog
     * position in the MySQL server. Only the GTID ranges that have sources matching none of these exclude patterns will
     * be used.
     * May not be used with {@link #GTID_SOURCE_INCLUDES}.
     */
    public static final Field GTID_SOURCE_EXCLUDES = Field.create("gtid.source.excludes")
                                                          .withDisplayName("Exclude GTID sources")
                                                          .withType(Type.STRING)
                                                          .withWidth(Width.LONG)
                                                          .withImportance(Importance.MEDIUM)
                                                          .withValidation(MySqlConnectorConfig::validateGtidSetExcludes)
                                                          .withInvisibleRecommender()
                                                          .withDescription("The source UUIDs used to exclude GTID ranges when determine the starting position in the MySQL server's binlog.");

    /**
     * If set to true, we will only produce DML events into Kafka for transactions that were written on MySQL servers
     * with UUIDs matching the filters defined by the {@link #GTID_SOURCE_INCLUDES} or {@link #GTID_SOURCE_EXCLUDES}
     * configuration options, if they are specified.
     *
     * Defaults to true.
     *
     * When true, either {@link #GTID_SOURCE_INCLUDES} or {@link #GTID_SOURCE_EXCLUDES} must be set.
     */
    public static final Field GTID_SOURCE_FILTER_DML_EVENTS = Field.create("gtid.source.filter.dml.events")
                                                          .withDisplayName("Filter DML events")
                                                          .withType(Type.BOOLEAN)
                                                          .withWidth(Width.SHORT)
                                                          .withImportance(Importance.MEDIUM)
                                                          .withDefault(true)
                                                          .withDescription("If set to true, we will only produce DML events into Kafka for transactions that were written on mysql servers with UUIDs matching the filters defined by the gtid.source.includes or gtid.source.excludes configuration options, if they are specified.");

    public static final Field CONNECTION_TIMEOUT_MS = Field.create("connect.timeout.ms")
                                                           .withDisplayName("Connection Timeout (ms)")
                                                           .withType(Type.INT)
                                                           .withWidth(Width.SHORT)
                                                           .withImportance(Importance.MEDIUM)
                                                           .withDescription("Maximum time in milliseconds to wait after trying to connect to the database before timing out.")
                                                           .withDefault(30 * 1000)
                                                           .withValidation(Field::isPositiveInteger);

    public static final Field KEEP_ALIVE = Field.create("connect.keep.alive")
                                                .withDisplayName("Keep connection alive (true/false)")
                                                .withType(Type.BOOLEAN)
                                                .withWidth(Width.SHORT)
                                                .withImportance(Importance.LOW)
                                                .withDescription("Whether a separate thread should be used to ensure the connection is kept alive.")
                                                .withDefault(true)
                                                .withValidation(Field::isBoolean);

    public static final Field ROW_COUNT_FOR_STREAMING_RESULT_SETS = Field.create("min.row.count.to.stream.results")
                                                                         .withDisplayName("Stream result set of size")
                                                                         .withType(Type.LONG)
                                                                         .withWidth(Width.MEDIUM)
                                                                         .withImportance(Importance.LOW)
                                                                         .withDescription("The number of rows a table must contain to stream results rather than pull "
                                                                                 + "all into memory during snapshots. Defaults to 1,000. Use 0 to stream all results "
                                                                                 + "and completely avoid checking the size of each table.")
                                                                         .withDefault(1_000)
                                                                         .withValidation(Field::isNonNegativeLong);

    public static final Field BUFFER_SIZE_FOR_BINLOG_READER = Field.create("binlog.buffer.size")
                                                                   .withDisplayName("Binlog reader buffer size")
                                                                   .withType(Type.INT)
                                                                   .withWidth(Width.MEDIUM)
                                                                   .withImportance(Importance.MEDIUM)
                                                                   .withDescription("The size of a look-ahead buffer used by the  binlog reader to decide whether "
                                                                           + "the transaction in progress is going to be committed or rolled back. "
                                                                           + "Use 0 to disable look-ahead buffering. "
                                                                           + "Defaults to " + DEFAULT_BINLOG_BUFFER_SIZE + " (i.e. buffering is disabled).")
                                                                   .withDefault(DEFAULT_BINLOG_BUFFER_SIZE)
                                                                   .withValidation(Field::isNonNegativeInteger);

    /**
     * The database history class is hidden in the {@link #configDef()} since that is designed to work with a user interface,
     * and in these situations using Kafka is the only way to go.
     */
    public static final Field DATABASE_HISTORY = Field.create("database.history")
                                                      .withDisplayName("Database history class")
                                                      .withType(Type.CLASS)
                                                      .withWidth(Width.LONG)
                                                      .withImportance(Importance.LOW)
                                                      .withInvisibleRecommender()
                                                      .withDescription("The name of the DatabaseHistory class that should be used to store and recover database schema changes. "
                                                              + "The configuration properties for the history are prefixed with the '"
                                                              + DatabaseHistory.CONFIGURATION_FIELD_PREFIX_STRING + "' string.")
                                                      .withDefault(KafkaDatabaseHistory.class.getName());

    public static final Field INCLUDE_SCHEMA_CHANGES = Field.create("include.schema.changes")
                                                            .withDisplayName("Include database schema changes")
                                                            .withType(Type.BOOLEAN)
                                                            .withWidth(Width.SHORT)
                                                            .withImportance(Importance.MEDIUM)
                                                            .withDescription("Whether the connector should publish changes in the database schema to a Kafka topic with "
                                                                    + "the same name as the database server ID. Each schema change will be recorded using a key that "
                                                                    + "contains the database name and whose value includes the DDL statement(s)."
                                                                    + "The default is 'true'. This is independent of how the connector internally records database history.")
                                                            .withDefault(true);

    public static final Field SNAPSHOT_MODE = Field.create("snapshot.mode")
                                                   .withDisplayName("Snapshot mode")
                                                   .withEnum(SnapshotMode.class, SnapshotMode.INITIAL)
                                                   .withWidth(Width.SHORT)
                                                   .withImportance(Importance.LOW)
                                                   .withDescription("The criteria for running a snapshot upon startup of the connector. "
                                                           + "Options include: "
                                                           + "'when_needed' to specify that the connector run a snapshot upon startup whenever it deems it necessary; "
                                                           + "'initial' (the default) to specify the connector can run a snapshot only when no offsets are available for the logical server name; "
                                                           + "'initial_only' same as 'initial' except the connector should stop after completing the snapshot and before it would normally read the binlog; and"
                                                           + "'never' to specify the connector should never run a snapshot and that upon first startup the connector should read from the beginning of the binlog. "
                                                           + "The 'never' mode should be used with care, and only when the binlog is known to contain all history.");

    public static final Field SNAPSHOT_LOCKING_MODE = Field.create("snapshot.locking_mode")
                                                    .withDisplayName("Locking mode")
                                                    .withEnum(SnapshotLockingMode.class, SnapshotLockingMode.MINIMAL)
                                                    .withWidth(Width.SHORT)
                                                    .withImportance(Importance.LOW)
                                                    .withDescription("The criteria for running a snapshot upon startup of the connector. "
                                                        + "Options include: "
                                                        + "'default' TODO Change this name..."
                                                        + "'minimal' (the default) TODO this is the old default, 'minimal locking mode'"
                                                        + "'none' TODO uses no table locks, could result in inconsistent snapshots.  Only should be used with schema_only/schema_only_recovery snapshot modes?"
                                                    );

    public static final Field TIME_PRECISION_MODE = Field.create("time.precision.mode")
                                                         .withDisplayName("Time Precision")
                                                         .withEnum(TemporalPrecisionMode.class, TemporalPrecisionMode.ADAPTIVE_TIME_MICROSECONDS)
                                                         .withWidth(Width.SHORT)
                                                         .withImportance(Importance.MEDIUM)
                                                         .withDescription("Time, date, and timestamps can be represented with different kinds of precisions, including:"
                                                                 + "'adaptive_time_microseconds' (the default) like 'adaptive' mode, but TIME fields always use microseconds precision;"
                                                                 + "'adaptive' (deprecated) bases the precision of time, date, and timestamp values on the database column's precision; "
                                                                 + "'connect' always represents time, date, and timestamp values using Kafka Connect's built-in representations for Time, Date, and Timestamp, "
                                                                 + "which uses millisecond precision regardless of the database columns' precision.");

    public static final Field DECIMAL_HANDLING_MODE = Field.create("decimal.handling.mode")
                                                           .withDisplayName("Decimal Handling")
                                                           .withEnum(DecimalHandlingMode.class, DecimalHandlingMode.PRECISE)
                                                           .withWidth(Width.SHORT)
                                                           .withImportance(Importance.MEDIUM)
                                                           .withDescription("Specify how DECIMAL and NUMERIC columns should be represented in change events, including:"
                                                                   + "'precise' (the default) uses java.math.BigDecimal to represent values, which are encoded in the change events using a binary representation and Kafka Connect's 'org.apache.kafka.connect.data.Decimal' type; "
                                                                   + "'double' represents values using Java's 'double', which may not offer the precision but will be far easier to use in consumers.");

    public static final Field BIGINT_UNSIGNED_HANDLING_MODE = Field.create("bigint.unsigned.handling.mode")
                                                           .withDisplayName("BIGINT UNSIGNED Handling")
                                                           .withEnum(BigIntUnsignedHandlingMode.class, BigIntUnsignedHandlingMode.LONG)
                                                           .withWidth(Width.SHORT)
                                                           .withImportance(Importance.MEDIUM)
                                                           .withDescription("Specify how BIGINT UNSIGNED columns should be represented in change events, including:"
                                                                            + "'precise' uses java.math.BigDecimal to represent values, which are encoded in the change events using a binary representation and Kafka Connect's 'org.apache.kafka.connect.data.Decimal' type; "
                                                                            + "'long' (the default) represents values using Java's 'long', which may not offer the precision but will be far easier to use in consumers.");

    public static final Field EVENT_DESERIALIZATION_FAILURE_HANDLING_MODE = Field.create("event.deserialization.failure.handling.mode")
            .withDisplayName("Event deserialization failure handling")
            .withEnum(EventProcessingFailureHandlingMode.class, EventProcessingFailureHandlingMode.FAIL)
            .withWidth(Width.SHORT)
            .withImportance(Importance.MEDIUM)
            .withDescription("Specify how failures during deserialization of binlog events (i.e. when encountering a corrupted event) should be handled, including:"
                             + "'fail' (the default) an exception indicating the problematic event and its binlog position is raised, causing the connector to be stopped; "
                             + "'warn' the problematic event and its binlog position will be logged and the event will be skipped;"
                             + "'ignore' the problematic event will be skipped.");

    public static final Field INCONSISTENT_SCHEMA_HANDLING_MODE = Field.create("inconsistent.schema.handling.mode")
            .withDisplayName("Inconsistent schema failure handling")
            .withEnum(EventProcessingFailureHandlingMode.class, EventProcessingFailureHandlingMode.FAIL)
            .withWidth(Width.SHORT)
            .withImportance(Importance.MEDIUM)
            .withDescription("Specify how binlog events that belong to a table missing from internal schema representation (i.e. internal representation is not consistent with database) should be handled, including:"
                             + "'fail' (the default) an exception indicating the problematic event and its binlog position is raised, causing the connector to be stopped; "
                             + "'warn' the problematic event and its binlog position will be logged and the event will be skipped;"
                             + "'ignore' the problematic event will be skipped.");

    public static final Field SNAPSHOT_SELECT_STATEMENT_OVERRIDES_BY_TABLE = Field.create("snapshot.select.statement.overrides")
            .withDisplayName("List of tables where the default select statement used during snapshotting should be overridden.")
            .withType(Type.STRING)
            .withWidth(Width.LONG)
            .withImportance(Importance.MEDIUM)
            .withDescription(" This property contains a comma-separated list of fully-qualified tables (DB_NAME.TABLE_NAME). Select statements for the individual tables are " +
                    "specified in further configuration properties, one for each table, identified by the id 'snapshot.select.statement.overrides.[DB_NAME].[TABLE_NAME]'. " +
                    "The value of those properties is the select statement to use when retrieving data from the specific table during snapshotting. " +
                    "A possible use case for large append-only tables is setting a specific point where to start (resume) snapshotting, in case a previous snapshotting was interrupted.");

    /**
     * Method that generates a Field for specifying that string columns whose names match a set of regular expressions should
     * have their values truncated to be no longer than the specified number of characters.
     *
     * @param length the maximum length of the column's string values written in source records; must be positive
     * @return the field; never null
     */
    public static final Field TRUNCATE_COLUMN(int length) {
        if (length <= 0) throw new IllegalArgumentException("The truncation length must be positive");
        return Field.create("column.truncate.to." + length + ".chars")
                    .withValidation(Field::isInteger)
                    .withDescription("A comma-separated list of regular expressions matching fully-qualified names of columns that should "
                            + "be truncated to " + length + " characters.");
    }

    /**
     * Method that generates a Field for specifying that string columns whose names match a set of regular expressions should
     * have their values masked by the specified number of asterisk ('*') characters.
     *
     * @param length the number of asterisks that should appear in place of the column's string values written in source records;
     *            must be positive
     * @return the field; never null
     */
    public static final Field MASK_COLUMN(int length) {
        if (length <= 0) throw new IllegalArgumentException("The mask length must be positive");
        return Field.create("column.mask.with." + length + ".chars")
                    .withValidation(Field::isInteger)
                    .withDescription("A comma-separated list of regular expressions matching fully-qualified names of columns that should "
                            + "be masked with " + length + " asterisk ('*') characters.");
    }

    /**
     * The set of {@link Field}s defined as part of this configuration.
     */
    public static Field.Set ALL_FIELDS = Field.setOf(USER, PASSWORD, HOSTNAME, PORT, SERVER_ID,
                                                     SERVER_NAME,
                                                     CONNECTION_TIMEOUT_MS, KEEP_ALIVE,
                                                     CommonConnectorConfig.MAX_QUEUE_SIZE,
                                                     CommonConnectorConfig.MAX_BATCH_SIZE,
                                                     CommonConnectorConfig.POLL_INTERVAL_MS,
                                                     BUFFER_SIZE_FOR_BINLOG_READER, Heartbeat.HEARTBEAT_INTERVAL,
                                                     Heartbeat.HEARTBEAT_TOPICS_PREFIX, DATABASE_HISTORY, INCLUDE_SCHEMA_CHANGES,
                                                     TABLE_WHITELIST, TABLE_BLACKLIST, TABLES_IGNORE_BUILTIN,
                                                     DATABASE_WHITELIST, DATABASE_BLACKLIST,
                                                     COLUMN_BLACKLIST, SNAPSHOT_MODE, SNAPSHOT_LOCKING_MODE,
                                                     GTID_SOURCE_INCLUDES, GTID_SOURCE_EXCLUDES,
                                                     GTID_SOURCE_FILTER_DML_EVENTS,
                                                     TIME_PRECISION_MODE, DECIMAL_HANDLING_MODE,
                                                     SSL_MODE, SSL_KEYSTORE, SSL_KEYSTORE_PASSWORD,
                                                     SSL_TRUSTSTORE, SSL_TRUSTSTORE_PASSWORD, JDBC_DRIVER,
                                                     BIGINT_UNSIGNED_HANDLING_MODE,
                                                     EVENT_DESERIALIZATION_FAILURE_HANDLING_MODE,
                                                     INCONSISTENT_SCHEMA_HANDLING_MODE,
                                                     CommonConnectorConfig.TOMBSTONES_ON_DELETE);

    /**
     * The set of {@link Field}s that are included in the {@link #configDef() configuration definition}. This includes
     * all fields defined in this class (though some are always invisible since they are not to be exposed to the user interface)
     * plus several that are specific to the {@link KafkaDatabaseHistory} class, since history is always stored in Kafka
     * when run via the user interface.
     */
    protected static Field.Set EXPOSED_FIELDS = ALL_FIELDS.with(KafkaDatabaseHistory.BOOTSTRAP_SERVERS,
                                                                KafkaDatabaseHistory.TOPIC,
                                                                KafkaDatabaseHistory.RECOVERY_POLL_ATTEMPTS,
                                                                KafkaDatabaseHistory.RECOVERY_POLL_INTERVAL_MS,
                                                                DatabaseHistory.SKIP_UNPARSEABLE_DDL_STATEMENTS,
                                                                DatabaseHistory.STORE_ONLY_MONITORED_TABLES_DDL,
                                                                DatabaseHistory.DDL_FILTER);

    public MySqlConnectorConfig(Configuration config) {
        super(config);
    }

    protected static ConfigDef configDef() {
        ConfigDef config = new ConfigDef();
        Field.group(config, "MySQL", HOSTNAME, PORT, USER, PASSWORD, SERVER_NAME, SERVER_ID,
                    SSL_MODE, SSL_KEYSTORE, SSL_KEYSTORE_PASSWORD, SSL_TRUSTSTORE, SSL_TRUSTSTORE_PASSWORD, JDBC_DRIVER);
        Field.group(config, "History Storage", KafkaDatabaseHistory.BOOTSTRAP_SERVERS,
                    KafkaDatabaseHistory.TOPIC, KafkaDatabaseHistory.RECOVERY_POLL_ATTEMPTS,
                    KafkaDatabaseHistory.RECOVERY_POLL_INTERVAL_MS, DATABASE_HISTORY,
                    DatabaseHistory.SKIP_UNPARSEABLE_DDL_STATEMENTS, DatabaseHistory.DDL_FILTER,
                    DatabaseHistory.STORE_ONLY_MONITORED_TABLES_DDL);
        Field.group(config, "Events", INCLUDE_SCHEMA_CHANGES, TABLES_IGNORE_BUILTIN, DATABASE_WHITELIST, TABLE_WHITELIST,
                    COLUMN_BLACKLIST, TABLE_BLACKLIST, DATABASE_BLACKLIST,
                    GTID_SOURCE_INCLUDES, GTID_SOURCE_EXCLUDES, GTID_SOURCE_FILTER_DML_EVENTS, BUFFER_SIZE_FOR_BINLOG_READER,
<<<<<<< HEAD
                    EVENT_DESERIALIZATION_FAILURE_HANDLING_MODE);
        Field.group(config, "Connector", CONNECTION_TIMEOUT_MS, KEEP_ALIVE, MAX_QUEUE_SIZE, MAX_BATCH_SIZE, POLL_INTERVAL_MS,
                    SNAPSHOT_MODE, SNAPSHOT_LOCKING_MODE, TIME_PRECISION_MODE, DECIMAL_HANDLING_MODE,
=======
                    Heartbeat.HEARTBEAT_INTERVAL, Heartbeat.HEARTBEAT_TOPICS_PREFIX, EVENT_DESERIALIZATION_FAILURE_HANDLING_MODE, INCONSISTENT_SCHEMA_HANDLING_MODE,
                    CommonConnectorConfig.TOMBSTONES_ON_DELETE);
        Field.group(config, "Connector", CONNECTION_TIMEOUT_MS, KEEP_ALIVE, CommonConnectorConfig.MAX_QUEUE_SIZE,
                    CommonConnectorConfig.MAX_BATCH_SIZE, CommonConnectorConfig.POLL_INTERVAL_MS,
                    SNAPSHOT_MODE, SNAPSHOT_MINIMAL_LOCKING, TIME_PRECISION_MODE, DECIMAL_HANDLING_MODE,
>>>>>>> c35c1827
                    BIGINT_UNSIGNED_HANDLING_MODE);
        return config;
    }

    private static int validateDatabaseBlacklist(Configuration config, Field field, ValidationOutput problems) {
        String whitelist = config.getString(DATABASE_WHITELIST);
        String blacklist = config.getString(DATABASE_BLACKLIST);
        if (whitelist != null && blacklist != null) {
            problems.accept(DATABASE_BLACKLIST, blacklist, "Whitelist is already specified");
            return 1;
        }
        return 0;
    }

    private static int validateTableBlacklist(Configuration config, Field field, ValidationOutput problems) {
        String whitelist = config.getString(TABLE_WHITELIST);
        String blacklist = config.getString(TABLE_BLACKLIST);
        if (whitelist != null && blacklist != null) {
            problems.accept(TABLE_BLACKLIST, blacklist, "Whitelist is already specified");
            return 1;
        }
        return 0;
    }

    private static int validateGtidSetExcludes(Configuration config, Field field, ValidationOutput problems) {
        String includes = config.getString(GTID_SOURCE_INCLUDES);
        String excludes = config.getString(GTID_SOURCE_EXCLUDES);
        if (includes != null && excludes != null) {
            problems.accept(GTID_SOURCE_EXCLUDES, excludes, "Included GTID source UUIDs are already specified");
            return 1;
        }
        return 0;
    }

    private static int validateServerNameIsDifferentFromHistoryTopicName(Configuration config, Field field, ValidationOutput problems) {
        String serverName = config.getString(MySqlConnectorConfig.SERVER_NAME);
        String historyTopicName = config.getString(KafkaDatabaseHistory.TOPIC);

        if (Objects.equals(serverName, historyTopicName)) {
            problems.accept(SERVER_NAME, serverName, "Must not have the same value as " + KafkaDatabaseHistory.TOPIC.name());
            return 1;
        }

        return 0;
    }

    private static int validateColumnBlacklist(Configuration config, Field field, ValidationOutput problems) {
        // String blacklist = config.getString(COLUMN_BLACKLIST);
        return 0;
    }

    private static int randomServerId() {
        int lowestServerId = 5400;
        int highestServerId = 6400;
        return lowestServerId + new Random().nextInt(highestServerId - lowestServerId);
    }
}<|MERGE_RESOLUTION|>--- conflicted
+++ resolved
@@ -891,27 +891,21 @@
     protected static ConfigDef configDef() {
         ConfigDef config = new ConfigDef();
         Field.group(config, "MySQL", HOSTNAME, PORT, USER, PASSWORD, SERVER_NAME, SERVER_ID,
-                    SSL_MODE, SSL_KEYSTORE, SSL_KEYSTORE_PASSWORD, SSL_TRUSTSTORE, SSL_TRUSTSTORE_PASSWORD, JDBC_DRIVER);
+            SSL_MODE, SSL_KEYSTORE, SSL_KEYSTORE_PASSWORD, SSL_TRUSTSTORE, SSL_TRUSTSTORE_PASSWORD, JDBC_DRIVER);
         Field.group(config, "History Storage", KafkaDatabaseHistory.BOOTSTRAP_SERVERS,
-                    KafkaDatabaseHistory.TOPIC, KafkaDatabaseHistory.RECOVERY_POLL_ATTEMPTS,
-                    KafkaDatabaseHistory.RECOVERY_POLL_INTERVAL_MS, DATABASE_HISTORY,
-                    DatabaseHistory.SKIP_UNPARSEABLE_DDL_STATEMENTS, DatabaseHistory.DDL_FILTER,
-                    DatabaseHistory.STORE_ONLY_MONITORED_TABLES_DDL);
+            KafkaDatabaseHistory.TOPIC, KafkaDatabaseHistory.RECOVERY_POLL_ATTEMPTS,
+            KafkaDatabaseHistory.RECOVERY_POLL_INTERVAL_MS, DATABASE_HISTORY,
+            DatabaseHistory.SKIP_UNPARSEABLE_DDL_STATEMENTS, DatabaseHistory.DDL_FILTER,
+            DatabaseHistory.STORE_ONLY_MONITORED_TABLES_DDL);
         Field.group(config, "Events", INCLUDE_SCHEMA_CHANGES, TABLES_IGNORE_BUILTIN, DATABASE_WHITELIST, TABLE_WHITELIST,
-                    COLUMN_BLACKLIST, TABLE_BLACKLIST, DATABASE_BLACKLIST,
-                    GTID_SOURCE_INCLUDES, GTID_SOURCE_EXCLUDES, GTID_SOURCE_FILTER_DML_EVENTS, BUFFER_SIZE_FOR_BINLOG_READER,
-<<<<<<< HEAD
-                    EVENT_DESERIALIZATION_FAILURE_HANDLING_MODE);
-        Field.group(config, "Connector", CONNECTION_TIMEOUT_MS, KEEP_ALIVE, MAX_QUEUE_SIZE, MAX_BATCH_SIZE, POLL_INTERVAL_MS,
-                    SNAPSHOT_MODE, SNAPSHOT_LOCKING_MODE, TIME_PRECISION_MODE, DECIMAL_HANDLING_MODE,
-=======
-                    Heartbeat.HEARTBEAT_INTERVAL, Heartbeat.HEARTBEAT_TOPICS_PREFIX, EVENT_DESERIALIZATION_FAILURE_HANDLING_MODE, INCONSISTENT_SCHEMA_HANDLING_MODE,
-                    CommonConnectorConfig.TOMBSTONES_ON_DELETE);
+            COLUMN_BLACKLIST, TABLE_BLACKLIST, DATABASE_BLACKLIST,
+            GTID_SOURCE_INCLUDES, GTID_SOURCE_EXCLUDES, GTID_SOURCE_FILTER_DML_EVENTS, BUFFER_SIZE_FOR_BINLOG_READER,
+            Heartbeat.HEARTBEAT_INTERVAL, Heartbeat.HEARTBEAT_TOPICS_PREFIX, EVENT_DESERIALIZATION_FAILURE_HANDLING_MODE, INCONSISTENT_SCHEMA_HANDLING_MODE,
+            CommonConnectorConfig.TOMBSTONES_ON_DELETE);
         Field.group(config, "Connector", CONNECTION_TIMEOUT_MS, KEEP_ALIVE, CommonConnectorConfig.MAX_QUEUE_SIZE,
-                    CommonConnectorConfig.MAX_BATCH_SIZE, CommonConnectorConfig.POLL_INTERVAL_MS,
-                    SNAPSHOT_MODE, SNAPSHOT_MINIMAL_LOCKING, TIME_PRECISION_MODE, DECIMAL_HANDLING_MODE,
->>>>>>> c35c1827
-                    BIGINT_UNSIGNED_HANDLING_MODE);
+            CommonConnectorConfig.MAX_BATCH_SIZE, CommonConnectorConfig.POLL_INTERVAL_MS,
+            SNAPSHOT_MODE, SNAPSHOT_LOCKING_MODE, TIME_PRECISION_MODE, DECIMAL_HANDLING_MODE,
+            BIGINT_UNSIGNED_HANDLING_MODE);
         return config;
     }
 
