--- conflicted
+++ resolved
@@ -207,11 +207,7 @@
         final SourceInfo source = context.source();
         final Clock clock = context.getClock();
         final long ts = clock.currentTimeInMillis();
-<<<<<<< HEAD
-        logger.info("Starting snapshot for {} with user '{}' with locking mode '{}'", context.connectionString(), mysql.username(), context.lockingMode().getValue());
-=======
-        logger.info("Starting snapshot for {} with user '{}'", connectionContext.connectionString(), mysql.username());
->>>>>>> c35c1827
+        logger.info("Starting snapshot for {} with user '{}' with locking mode '{}'", connectionContext.connectionString(), mysql.username(), context.lockingMode().getValue());
         logRolesForCurrentUser(mysql);
         logServerInformation(mysql);
         boolean isLocked = false;
@@ -344,7 +340,6 @@
                 logger.info("\tsnapshot continuing with database(s): {}", includedDatabaseNames);
 
                 if (!isLocked) {
-<<<<<<< HEAD
                     if (!snapshotLockingMode.equals(MySqlConnectorConfig.SnapshotLockingMode.NONE)) {
                         // ------------------------------------
                         // LOCK TABLES and READ BINLOG POSITION
@@ -352,20 +347,9 @@
                         // We were not able to acquire the global read lock, so instead we have to obtain a read lock on each table.
                         // This requires different privileges than normal, and also means we can't unlock the tables without
                         // implicitly committing our transaction ...
-                        if (!context.userHasPrivileges("LOCK TABLES")) {
+                        if (!connectionContext.userHasPrivileges("LOCK TABLES")) {
                             // We don't have the right privileges
                             throw new ConnectException("User does not have the 'LOCK TABLES' privilege required to obtain a "
-=======
-                    // ------------------------------------
-                    // LOCK TABLES and READ BINLOG POSITION
-                    // ------------------------------------
-                    // We were not able to acquire the global read lock, so instead we have to obtain a read lock on each table.
-                    // This requires different privileges than normal, and also means we can't unlock the tables without
-                    // implicitly committing our transaction ...
-                    if (!connectionContext.userHasPrivileges("LOCK TABLES")) {
-                        // We don't have the right privileges
-                        throw new ConnectException("User does not have the 'LOCK TABLES' privilege required to obtain a "
->>>>>>> c35c1827
                                 + "consistent snapshot by preventing concurrent writes to tables.");
                         }
                         // We have the required privileges, so try to lock all of the tables we're interested in ...
