--- conflicted
+++ resolved
@@ -158,13 +158,7 @@
      */
     private Object readTimeField(ResultSet rs, int fieldNo) throws SQLException {
         Blob b = rs.getBlob(fieldNo);
-<<<<<<< HEAD
-        
-        if (b == null) return null;
-        
-=======
         if (b == null) return null; // Don't continue parsing time field if it is null
->>>>>>> fb65d59d
         String timeString;
 
         try {
