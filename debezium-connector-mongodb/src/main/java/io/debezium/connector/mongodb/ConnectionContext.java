/*
 * Copyright Debezium Authors.
 *
 * Licensed under the Apache Software License version 2.0, available at http://www.apache.org/licenses/LICENSE-2.0
 */
package io.debezium.connector.mongodb;

import java.util.ArrayList;
import java.util.HashSet;
import java.util.List;
import java.util.Set;
import java.util.concurrent.atomic.AtomicReference;
import java.util.function.BiConsumer;
import java.util.function.Consumer;
import java.util.function.Supplier;

import com.datapipeline.clients.DpAES;
import com.fasterxml.jackson.databind.ObjectMapper;
import org.apache.kafka.connect.errors.ConnectException;
import org.slf4j.Logger;
import org.slf4j.LoggerFactory;

import com.mongodb.MongoClient;
import com.mongodb.MongoCredential;
import com.mongodb.ReplicaSetStatus;
import com.mongodb.ServerAddress;

import io.debezium.config.Configuration;
import io.debezium.function.BlockingConsumer;
import io.debezium.util.DelayStrategy;
import io.debezium.util.LoggingContext;
import io.debezium.util.LoggingContext.PreviousContext;

/**
 * @author Randall Hauch
 *
 */
public class ConnectionContext implements AutoCloseable {

    private final Logger logger = LoggerFactory.getLogger(getClass());
    protected final Configuration config;
    protected final MongoClients pool;
    protected final ReplicaSets replicaSets;
    protected final DelayStrategy primaryBackoffStrategy;
    protected final boolean useHostsAsSeeds;
    protected ObjectMapper objectMapper = new ObjectMapper();


    /**
     * @param config the configuration
     */
    public ConnectionContext(Configuration config) {
        this.config = config;

        this.useHostsAsSeeds = config.getBoolean(MongoDbConnectorConfig.AUTO_DISCOVER_MEMBERS);
        final String username = config.getString(MongoDbConnectorConfig.USER);
<<<<<<< HEAD
        final String password = DpAES.decrypt(config.getString(MongoDbConnectorConfig.PASSWORD));
        final String configDbName = ReplicaSetDiscovery.CONFIG_DATABASE_NAME;
=======
        final String password = config.getString(MongoDbConnectorConfig.PASSWORD);
>>>>>>> 8c60c298
        final String adminDbName = ReplicaSetDiscovery.ADMIN_DATABASE_NAME;

        // Set up the client pool so that it ...
        MongoClients.Builder clientBuilder = MongoClients.create();
        if (username != null || password != null) {
<<<<<<< HEAD
//            clientBuilder.withCredential(MongoCredential.createCredential(username, configDbName, password.toCharArray()));
=======
>>>>>>> 8c60c298
            clientBuilder.withCredential(MongoCredential.createCredential(username, adminDbName, password.toCharArray()));
        }
        pool = clientBuilder.build();

        this.replicaSets = ReplicaSets.parse(hosts());

        final int initialDelayInMs = config.getInteger(MongoDbConnectorConfig.CONNECT_BACKOFF_INITIAL_DELAY_MS);
        final long maxDelayInMs = config.getLong(MongoDbConnectorConfig.CONNECT_BACKOFF_MAX_DELAY_MS);
        this.primaryBackoffStrategy = DelayStrategy.exponential(initialDelayInMs, maxDelayInMs);
    }

    public void shutdown() {
        try {
            // Closing all connections ...
            logger().info("Closing all connections to {}", replicaSets);
            pool.clear();
        } catch (Throwable e) {
            logger().error("Unexpected error shutting down the MongoDB clients", e);
        }
    }
    
    @Override
    public final void close() {
        shutdown();
    }
    
    protected Logger logger() {
        return logger;
    }

    public MongoClients clients() {
        return pool;
    }

    public ReplicaSets replicaSets() {
        return replicaSets;
    }

    public boolean performSnapshotEvenIfNotNeeded() {
        return false;
    }

    public MongoClient clientForReplicaSet(ReplicaSet replicaSet) {
        return clientFor(replicaSet.addresses());
    }

    public MongoClient clientFor(String seedAddresses) {
        List<ServerAddress> addresses = MongoUtil.parseAddresses(seedAddresses);
        return clientFor(addresses);
    }

    public MongoClient clientFor(List<ServerAddress> addresses) {
        if ( this.useHostsAsSeeds || addresses.isEmpty() ) {
            return pool.clientForMembers(addresses);
        }
        return pool.clientFor(addresses.get(0));
    }

    public String hosts() {
        return config.getString(MongoDbConnectorConfig.HOSTS);
    }

    public int pollPeriodInSeconds() {
        return config.getInteger(MongoDbConnectorConfig.POLL_INTERVAL_SEC);
    }

    public int maxConnectionAttemptsForPrimary() {
        return config.getInteger(MongoDbConnectorConfig.MAX_FAILED_CONNECTIONS);
    }

    public int maxNumberOfCopyThreads() {
        return config.getInteger(MongoDbConnectorConfig.MAX_COPY_THREADS);
    }

    public String serverName() {
        return config.getString(MongoDbConnectorConfig.LOGICAL_NAME);
    }

    /**
     * Obtain a client that will repeated try to obtain a client to the primary node of the replica set, waiting (and using
     * this context's back-off strategy) if required until the primary becomes available.
     * 
     * @param replicaSet the replica set information; may not be null
     * @param errorHandler the function to be called whenever the primary is unable to
     *            {@link MongoPrimary#execute(String, Consumer) execute} an operation to completion; may be null
     * @return the client, or {@code null} if no primary could be found for the replica set
     */
    public ConnectionContext.MongoPrimary primaryFor(ReplicaSet replicaSet, BiConsumer<String, Throwable> errorHandler) {
        return new ConnectionContext.MongoPrimary(this, replicaSet, errorHandler);
    }

    /**
     * Obtain a client that will repeated try to obtain a client to the primary node of the replica set, waiting (and using
     * this context's back-off strategy) if required until the primary becomes available.
     * 
     * @param replicaSet the replica set information; may not be null
     * @return the client, or {@code null} if no primary could be found for the replica set
     */
    protected Supplier<MongoClient> primaryClientFor(ReplicaSet replicaSet) {
        return primaryClientFor(replicaSet, (attempts, remaining, error) -> {
            if (error == null) {
                logger().info("Unable to connect to primary node of '{}' after attempt #{} ({} remaining)", replicaSet, attempts, remaining);
            } else {
                logger().error("Error while attempting to connect to primary node of '{}' after attempt #{} ({} remaining): {}", replicaSet,
                             attempts, remaining, error.getMessage(), error);
            }
        });
    }

    /**
     * Obtain a client that will repeated try to obtain a client to the primary node of the replica set, waiting (and using
     * this context's back-off strategy) if required until the primary becomes available.
     * 
     * @param replicaSet the replica set information; may not be null
     * @param handler the function that will be called when the primary could not be obtained; may not be null
     * @return the client, or {@code null} if no primary could be found for the replica set
     */
    protected Supplier<MongoClient> primaryClientFor(ReplicaSet replicaSet, PrimaryConnectFailed handler) {
        Supplier<MongoClient> factory = () -> {
            return clientForPrimary(replicaSet);
        };
        int maxAttempts = maxConnectionAttemptsForPrimary();
        return () -> {
            int attempts = 0;
            MongoClient primary = null;
            while (primary == null) {
                ++attempts;
                try {
                    // Try to get the primary
                    primary = factory.get();
                    if (primary != null) break;
                } catch (Throwable t) {
                    handler.failed(attempts, maxAttempts - attempts, t);
                }
                if (attempts > maxAttempts) {
                    throw new ConnectException("Unable to connect to primary node of '" + replicaSet + "' after " +
                            attempts + " failed attempts");
                }
                handler.failed(attempts, maxAttempts - attempts, null);
                primaryBackoffStrategy.sleepWhen(true);
                continue;
            }
            return primary;
        };
    }

    @FunctionalInterface
    public static interface PrimaryConnectFailed {
        void failed(int attemptNumber, int attemptsRemaining, Throwable error);
    }

    /**
     * A supplier of a client that connects only to the primary of a replica set. Operations on the primary will continue
     */
    public static class MongoPrimary {
        private final ReplicaSet replicaSet;
        private final Supplier<MongoClient> primaryConnectionSupplier;
        private final BiConsumer<String, Throwable> errorHandler;

        protected MongoPrimary(ConnectionContext context, ReplicaSet replicaSet, BiConsumer<String, Throwable> errorHandler) {
            this.replicaSet = replicaSet;
            this.primaryConnectionSupplier = context.primaryClientFor(replicaSet);
            this.errorHandler = errorHandler;
        }

        /**
         * Get the replica set.
         * 
         * @return the replica set; never null
         */
        public ReplicaSet replicaSet() {
            return replicaSet;
        }

        /**
         * Get the address of the primary node, if there is one.
         * 
         * @return the address of the replica set's primary node, or {@code null} if there is currently no primary
         */
        public ServerAddress address() {
            AtomicReference<ServerAddress> address = new AtomicReference<>();
            execute("get replica set primary", primary -> {
                ReplicaSetStatus rsStatus = primary.getReplicaSetStatus();
                if (rsStatus != null) {
                    address.set(rsStatus.getMaster());
                }
            });
            return address.get();
        }

        /**
         * Execute the supplied operation using the primary, blocking until a primary is available. Whenever the operation stops
         * (e.g., if the primary is no longer primary), then restart the operation using the current primary.
         * 
         * @param desc the description of the operation, for logging purposes
         * @param operation the operation to be performed on the primary.
         */
        public void execute(String desc, Consumer<MongoClient> operation) {
            while (true) {
                MongoClient primary = primaryConnectionSupplier.get();
                try {
                    operation.accept(primary);
                    return;
                } catch (Throwable t) {
                    errorHandler.accept(desc, t);
                }
            }
        }

        /**
         * Execute the supplied operation using the primary, blocking until a primary is available. Whenever the operation stops
         * (e.g., if the primary is no longer primary), then restart the operation using the current primary.
         * 
         * @param desc the description of the operation, for logging purposes
         * @param operation the operation to be performed on the primary.
         * @throws InterruptedException if the operation was interrupted
         */
        public void executeBlocking(String desc, BlockingConsumer<MongoClient> operation) throws InterruptedException {
            while (true) {
                MongoClient primary = primaryConnectionSupplier.get();
                try {
                    operation.accept(primary);
                    return;
                } catch (Throwable t) {
                    errorHandler.accept(desc, t);
                }
            }
        }

        /**
         * Use the primary to get the names of all the databases in the replica set. This method will block until
         * a primary can be obtained to get the names of all databases in the replica set.
         * 
         * @return the database names; never null but possibly empty
         */
        public Set<String> databaseNames() {
            Set<String> databaseNames = new HashSet<>();
            execute("get database names", primary -> {
                databaseNames.clear(); // in case we restarted
                MongoUtil.forEachDatabaseName(primary, databaseNames::add);
            });
            return databaseNames;
        }

        /**
         * Use the primary to get the identifiers of all the collections in the replica set. This method will block until
         * a primary can be obtained to get the identifiers of all collections in the replica set.
         * 
         * @return the collection identifiers; never null
         */
        public List<CollectionId> collections() {
            String replicaSetName = replicaSet.replicaSetName();
            // For each database, get the list of collections ...
            List<CollectionId> collections = new ArrayList<>();
            execute("get collections in databases", primary -> {
                collections.clear(); // in case we restarted
                Set<String> databaseNames = databaseNames();
                MongoUtil.forEachDatabaseName(primary, databaseNames::add);
                databaseNames.forEach(dbName -> {
                    MongoUtil.forEachCollectionNameInDatabase(primary, dbName, collectionName -> {
                        collections.add(new CollectionId(replicaSetName, dbName, collectionName));
                    });
                });
            });
            return collections;
        }
    }

    /**
     * Obtain a client that talks only to the primary node of the replica set.
     * 
     * @param replicaSet the replica set information; may not be null
     * @return the client, or {@code null} if no primary could be found for the replica set
     */
    protected MongoClient clientForPrimary(ReplicaSet replicaSet) {
        MongoClient replicaSetClient = clientForReplicaSet(replicaSet);
        ReplicaSetStatus rsStatus = replicaSetClient.getReplicaSetStatus();
        if (rsStatus == null) {
            if ( !this.useHostsAsSeeds ) {
                // No replica set status is available, but it may still be a replica set ...
                return replicaSetClient;
            }
            // This is not a replica set, so there will be no oplog to read ...
            throw new ConnectException("The MongoDB server(s) at '" + replicaSet +
                    "' is not a valid replica set and cannot be used");
        }
        // It is a replica set ...
        ServerAddress primaryAddress = rsStatus.getMaster();
        if (primaryAddress != null) {
            return pool.clientFor(primaryAddress);
        }
        return null;
    }

    /**
     * Configure the logger's Mapped Diagnostic Context (MDC) properties for the thread making this call.
     * 
     * @param contextName the name of the context; may not be null
     * @return the previous MDC context; never null
     * @throws IllegalArgumentException if {@code contextName} is null
     */
    public PreviousContext configureLoggingContext(String contextName) {
        return LoggingContext.forConnector("MongoDB", serverName(), contextName);
    }
}<|MERGE_RESOLUTION|>--- conflicted
+++ resolved
@@ -54,21 +54,12 @@
 
         this.useHostsAsSeeds = config.getBoolean(MongoDbConnectorConfig.AUTO_DISCOVER_MEMBERS);
         final String username = config.getString(MongoDbConnectorConfig.USER);
-<<<<<<< HEAD
         final String password = DpAES.decrypt(config.getString(MongoDbConnectorConfig.PASSWORD));
-        final String configDbName = ReplicaSetDiscovery.CONFIG_DATABASE_NAME;
-=======
-        final String password = config.getString(MongoDbConnectorConfig.PASSWORD);
->>>>>>> 8c60c298
         final String adminDbName = ReplicaSetDiscovery.ADMIN_DATABASE_NAME;
 
         // Set up the client pool so that it ...
         MongoClients.Builder clientBuilder = MongoClients.create();
         if (username != null || password != null) {
-<<<<<<< HEAD
-//            clientBuilder.withCredential(MongoCredential.createCredential(username, configDbName, password.toCharArray()));
-=======
->>>>>>> 8c60c298
             clientBuilder.withCredential(MongoCredential.createCredential(username, adminDbName, password.toCharArray()));
         }
         pool = clientBuilder.build();
