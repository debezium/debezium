--- conflicted
+++ resolved
@@ -286,34 +286,29 @@
      * @return the source partition and offset {@link Struct}; never null
      * @see #schema()
      */
-<<<<<<< HEAD
     public Struct lastOffsetStruct(String replicaSetName, CollectionId collectionId, String objectId, long expectedNumDocs) {
         Position position = positionsByReplicaSetName.get(replicaSetName);
         String ongoingCollection = getOngoingCollection(collectionId, objectId);
         if(position != null){
-            position = new Position(position.getTimestamp(),position.getOperationId(),initialSyncReplicaSets.contains(replicaSetName),
+            position = new Position(position.getTimestamp(),position.getOperationId(),isInitialSyncOngoing(replicaSetName),
                     position.getFinishedCollections(),ongoingCollection, expectedNumDocs);
         } else {
             position = new Position(INITIAL_TIMESTAMP, null,
-                    initialSyncReplicaSets.contains(replicaSetName),new HashSet<>(),ongoingCollection, expectedNumDocs);
+                isInitialSyncOngoing(replicaSetName),new HashSet<>(),ongoingCollection, expectedNumDocs);
         }
         positionsByReplicaSetName.put(replicaSetName, position);
         return offsetStructFor(replicaSetName, collectionId.namespace(), position);
     }
 
-    public Struct updatePosition(String replicaSetName, CollectionId collectionId){
+    public Struct updatePosition(String replicaSetName, CollectionId collectionId) {
         Position position = positionsByReplicaSetName.get(replicaSetName);
         Set<String> finishedCollections = position.getFinishedCollections();
         finishedCollections.add(collectionId.namespace());
-        position = new Position(position.getTimestamp(),position.getOperationId(),position.getInitialSync(), finishedCollections,
-                position.getOngoingCollection(),position.getExpectedNumDocs());
+        position = new Position(position.getTimestamp(), position.getOperationId(),
+            position.getInitialSync(), finishedCollections,
+            position.getOngoingCollection(), position.getExpectedNumDocs());
         positionsByReplicaSetName.put(replicaSetName, position);
         return offsetStructFor(replicaSetName, collectionId.namespace(), position);
-=======
-    public Struct lastOffsetStruct(String replicaSetName, CollectionId collectionId) {
-        return offsetStructFor(replicaSetName, collectionId.namespace(), positionsByReplicaSetName.get(replicaSetName),
-                               isInitialSyncOngoing(replicaSetName));
->>>>>>> 8c60c298
     }
 
     /**
@@ -332,15 +327,11 @@
         if (oplogEvent != null) {
             BsonTimestamp ts = extractEventTimestamp(oplogEvent);
             Long opId = oplogEvent.getLong("h");
-            position = new Position(ts, opId, initialSyncReplicaSets.contains(replicaSetName));
+            position = new Position(ts, opId, isInitialSyncOngoing(replicaSetName));
             namespace = oplogEvent.getString("ns");
         }
         positionsByReplicaSetName.put(replicaSetName, position);
-<<<<<<< HEAD
         return offsetStructFor(replicaSetName, namespace, position);
-=======
-        return offsetStructFor(replicaSetName, namespace, position, isInitialSyncOngoing(replicaSetName));
->>>>>>> 8c60c298
     }
 
     /**
@@ -442,11 +433,11 @@
         initialSyncReplicaSets.remove(replicaSetName);
     }
 
-<<<<<<< HEAD
-
-    private String getOngoingCollection(CollectionId id, String objectId){
+
+    private String getOngoingCollection(CollectionId id, String objectId) {
         return id.namespace() + ":" + objectId;
-=======
+    }
+
     /**
      * Determine if the initial sync for the given replica set is still ongoing.
      * 
@@ -456,7 +447,6 @@
      */
     public boolean isInitialSyncOngoing(String replicaSetName) {
         return initialSyncReplicaSets.contains(replicaSetName);
->>>>>>> 8c60c298
     }
 
     private static int intOffsetValue(Map<String, ?> values, String key) {
