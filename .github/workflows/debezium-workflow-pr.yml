name: Build Debezium (PR)

on:
  pull_request:
    branches:
      - main
      - 1.*
      - 2.*
      - 3.*
      - 4.*

env:
  MAVEN_FULL_BUILD_PROJECTS: "\\!debezium-microbenchmark-oracle"

# Pushes to each pull request will trigger a cancellation of any existing push jobs for that pull request,
# and will restart the build based on the latest push data for that specific pull request.
concurrency:
  group: ${{ github.workflow }}-${{ github.ref_name }}
  cancel-in-progress: true

jobs:
  # This job is responsible for inspecting the changes in the repository and setting specific output variables
  # that subsequent jobs can use to determine whether a particular job should be skipped or included.
  file_changes:
    name: "Detect repository changes"
    runs-on: ubuntu-latest
    outputs:
      common-changed: ${{ steps.changed-files-common.outputs.any_changed }}
      mongodb-changed: ${{ steps.changed-files-mongodb.outputs.any_changed }}
      mariadb-changed: ${{ steps.changed-files-mariadb.outputs.any_changed }}
      mysql-changed: ${{ steps.changed-files-mysql.outputs.any_changed }}
      postgresql-changed: ${{ steps.changed-files-postgresql.outputs.any_changed }}
      oracle-changed: ${{ steps.changed-files-oracle.outputs.any_changed }}
      sqlserver-changed: ${{ steps.changed-files-sqlserver.outputs.any_changed }}
      jdbc-changed: ${{ steps.changed-files-jdbc.outputs.any_changed }}
      outbox-changed: ${{ steps.changed-files-outbox.outputs.any_changed }}
      schema-generator-changed: ${{ steps.changed-files-schema-generator.outputs.any_changed }}
      debezium-testing-changed: ${{ steps.changed-files-debezium-testing.outputs.any_changed }}
      debezium-testing-mongodb-changed: ${{ steps.changed-files-debezium-testing-mongodb.outputs.any_changed }}
      mysql-ddl-parser-changed: ${{ steps.changed-files-mysql-ddl-parser.outputs.any_changed }}
      oracle-ddl-parser-changed: ${{ steps.changed-files-oracle-ddl-parser.outputs.any_changed }}
      mariadb-ddl-parser-changed: ${{ steps.changed-files-mariadb-ddl-parser.outputs.any_changed }}
      documentation-only-changed: ${{ steps.changed-files-documentation.outputs.only_changed }}
      storage-only-changed: ${{ steps.changed-files-storage.outputs.only_changed }}
      extensions-changed: ${{ steps.changed-files-storage.outputs.any_changed }}
    steps:
      - name: Checkout Action
        uses: actions/checkout@v4
        with:
          fetch-depth: 0

      - name: Get modified files (Common)
        id: changed-files-common
        uses: tj-actions/changed-files@v46.0.5
        with:
          files: |
            support/checkstyle/**
            support/revapi/**
            debezium-api/**
            debezium-assembly-descriptors/**
            debezium-core/**
            debezium-embedded/**
            debezium-revapi/**
            debezium-ide-configs/**
            debezium-parent/pom.xml
            debezium-bom/pom.xml
            debezium-storage/** 
            debezium-scripting/**          
            pom.xml
            .mvn/**
            .github/actions/**
            .github/workflows/debezium-workflow-pr.yml

      - name: Get modified files (MongoDB)
        id: changed-files-mongodb
        uses: tj-actions/changed-files@v46.0.5
        with:
          files: |
            debezium-sink/**
            debezium-connector-mongodb/**

      - name: Get modified files (MySQL)
        id: changed-files-mysql
        uses: tj-actions/changed-files@v46.0.5
        with:
          files: |
            debezium-connector-mysql/**
            debezium-connector-binlog/**

      - name: Get modified files (MariaDB)
        id: changed-files-mariadb
        uses: tj-actions/changed-files@v46.0.5
        with:
          files: |
            debezium-connector-mariadb/**
            debezium-connector-binlog/**

      - name: Get modified files (PostgreSQL)
        id: changed-files-postgresql
        uses: tj-actions/changed-files@v46.0.5
        with:
          files: |
            debezium-connector-postgres/**

      - name: Get modified files (Oracle)
        id: changed-files-oracle
        uses: tj-actions/changed-files@v46.0.5
        with:
          files: |
            debezium-connector-oracle/**

      - name: Get modified files (SQL Server)
        id: changed-files-sqlserver
        uses: tj-actions/changed-files@v46.0.5
        with:
          files: |
            debezium-connector-sqlserver/**

      - name: Get modified files (JDBC)
        id: changed-files-jdbc
        uses: tj-actions/changed-files@v46.0.5
        with:
          files: |
            debezium-sink/**
            debezium-connector-jdbc/**

      - name: Get modified files (Quarkus Outbox)
        id: changed-files-outbox
        uses: tj-actions/changed-files@v46.0.5
        with:
          files: |
            debezium-quarkus-outbox/**
            debezium-quarkus-outbox-common/**
            debezium-quarkus-outbox-reactive/**

      - name: Get modified files (Schema Generator)
        id: changed-files-schema-generator
        uses: tj-actions/changed-files@v46.0.5
        with:
          files: |
            debezium-schema-generator/**

      - name: Get modified files (Debezium Testing)
        id: changed-files-debezium-testing
        uses: tj-actions/changed-files@v46.0.5
        with:
          files: |
            debezium-testing/**

      - name: Get modified files (Debezium Testing MongoDB)
        id: changed-files-debezium-testing-mongodb
        uses: tj-actions/changed-files@v46.0.5
        with:
          files: |
            debezium-testing/**/MongoDb*.java

      - name: Get modified files (MySQL DDL parser)
        id: changed-files-mysql-ddl-parser
        uses: tj-actions/changed-files@v46.0.5
        with:
          files: |
            debezium-ddl-parser/src/main/antlr4/io/debezium/ddl/parser/mysql/**
            debezium-ddl-parser/src/main/java/io/debezium/antlr/**
            debezium-ddl-parser/src/test/resources/mysql/examples/**

      - name: Get modified files (MariaDB DDL parser)
        id: changed-files-mariadb-ddl-parser
        uses: tj-actions/changed-files@v46.0.5
        with:
          files: |
            debezium-ddl-parser/src/main/antlr4/io/debezium/ddl/parser/mariadb/**
            debezium-ddl-parser/src/main/java/io/debezium/antlr/**
            debezium-ddl-parser/src/test/resources/mariadb/examples/**

      - name: Get modified files (Oracle DDL parser)
        id: changed-files-oracle-ddl-parser
        uses: tj-actions/changed-files@v46.0.5
        with:
          files: |
            debezium-ddl-parser/src/main/antlr4/io/debezium/ddl/parser/oracle/**
            debezium-ddl-parser/src/main/java/io/debezium/antlr/**
            debezium-ddl-parser/src/main/java/io/debezium/ddl/parser/oracle/**
            debezium-ddl-parser/src/test/resources/oracle/examples/**

      - name: Get modified files (Documentation)
        id: changed-files-documentation
        uses: tj-actions/changed-files@v46.0.5
        with:
          files: |
            documentation/**

      - name: Get modified files (Storage)
        id: changed-files-storage
        uses: tj-actions/changed-files@v46.0.5
        with:
          files: |
            debezium-storage/**

      - name: Get modified files (Quarkus Extensions)
        id: changed-files-extensions
        uses: tj-actions/changed-files@v46.0.5
        with:
          files: |
            quarkus-debezium-parent/**

  # Approx 1m
  build_cache:
    name: "Update Dependencies"
    needs: [ file_changes ]
    if: ${{ needs.file_changes.outputs.documentation-only-changed == 'false' }}
    runs-on: ubuntu-latest
    steps:
      - name: Checkout Action (Core)
        uses: actions/checkout@v4
        with:
          path: core

      - name: Checkout Action (Debezium Server)
        uses: actions/checkout@v4
        with:
          repository: debezium/debezium-server
          path: server
          ref: ${{ github.event.pull_request.base.ref }} 

      - uses: ./core/.github/actions/setup-java

      # GitHub actions seem to struggle returning actions/cache cache-hit
      # Directly use the cache action here to control whether to fetch dependencies
      - id: maven-cache-check
        uses: actions/cache@v4
        with:
          path: ~/.m2/repository
          key: maven-debezium-test-build-${{ hashFiles('core/**/pom.xml') }}
          # Caches should be restored based on a logical order to minimize the build and test
          # execution time. Here the logic is as follows:
          #   1. Restore this PR's cache if the PR has previously been built
          #   2. Restore the latest main cache if the core pom has not changed
          #   3. Restore the latest main cache available
          # This should minimize the download time required for updating dependencies
          restore-keys: |
            maven-debezium-test-build-${{ hashFiles('core/**/pom.xml') }}
            maven-debezium-test-push-build-${{ hashFiles('core/**/pom.xml') }}
            maven-debezium-test-push-build-

      # This step is responsible for pulling down artifacts
      # Unfortunately due to the nature of how some of the maven workflows work, the only reliable way
      # to guarantee fully seeding the maven cache is to run a full build. This step does not execute
      # tests, formatting, checkstyle, nor import sorts.
      #
      # This check is conditioned so that if the cache-key was not found, we will execute this step.
      # If the cache-key was found, this means we cannot update the cache and therefore we should
      # not need to explicitly run this step. This should improve response of format/checkstyle
      # errors to users faster.
      #
      # This job also explicitly excludes the "debezium-microbenchmark-oracle" module temporarily.
      # There is a dependency on xstream.jar for this module that should be fixed and made to not
      # be required so that the module can be built on GitHub Actions.
      - name: Download dependencies (Core)
        if: steps.maven-cache-check.outputs.cache-hit != 'true'
        run: >
          ./core/mvnw -B -ntp clean install -f core/pom.xml
          -pl ${{ env.MAVEN_FULL_BUILD_PROJECTS }}
          -Dformat.skip=true
          -Dcheckstyle.skip=true
          -Dorg.slf4j.simpleLogger.showDateTime=true
          -Dorg.slf4j.simpleLogger.dateTimeFormat="YYYY-MM-dd HH:mm:ss,SSS"
          -DskipTests=true
          -DskipITs=true

      - name: Download dependencies (Debezium Server)
        if: steps.maven-cache-check.outputs.cache-hit != 'true'
        # There are some corner cases where dependencies change and core no longer defines the
        # dependency; however Debezium Server due to checking out main, may still refer to it.
        # In this case, if the artifact fetch fails, we shouldn't fail the job.  Fixing the
        # dependency in the Debezium Server repository with the same Jira issue tag as the
        # main repository's PR will run the build based on the PR changes in main, and will
        # allow validating the Debezium Server build separately.
        continue-on-error: true
        run: >
          ./server/mvnw -B -ntp clean install -f server/pom.xml
          -Dformat.skip=true
          -Dcheckstyle.skip=true
          -Dorg.slf4j.simpleLogger.showDateTime=true
          -Dorg.slf4j.simpleLogger.dateTimeFormat="YYYY-MM-dd HH:mm:ss,SSS"
          -DskipTests=true
          -DskipITs=true

  # Approx 1m
  check_style:
    name: "Checkstyle and Formatting"
    needs: [ build_cache ]
    runs-on: ubuntu-latest
    steps:
      - name: Checkout Action
        uses: actions/checkout@v4

      - uses: ./.github/actions/checkstyle-format
        with:
          maven-cache-key: maven-debezium-test-build-${{ hashFiles('**/pom.xml') }}

  ########################################################################################
  ## CONNECTORS
  ## Please define callable workflows here in alphabetical connector name order.
  ########################################################################################

  build_cassandra:
    name: Cassandra
    needs: [ check_style, file_changes ]
    runs-on: ubuntu-latest
    if: ${{ needs.file_changes.outputs.common-changed == 'true' || needs.file_changes.outputs.debezium-testing-changed == 'true' }}
    steps:
      - name: Checkout Action (Core)
        uses: actions/checkout@v4
        with:
          path: core
      - name: Checkout Action (Cassandra)
        uses: actions/checkout@v4
        with:
          repository: debezium/debezium-connector-cassandra
          path: cassandra
          ref: ${{ github.event.pull_request.base.ref }}
      - uses: ./core/.github/actions/setup-java
      - uses: ./core/.github/actions/maven-cache
        with:
          key: maven-debezium-test-build-${{ hashFiles('core/**/pom.xml') }}
      - uses: ./core/.github/actions/build-debezium-cassandra
        with:
          path-core: core
          path-cassandra: cassandra

  build_db2:
    name: Db2
    needs: [ check_style, file_changes ]
    runs-on: ubuntu-latest
    if: ${{ needs.file_changes.outputs.common-changed == 'true' || needs.file_changes.outputs.debezium-testing-changed == 'true' }}
    steps:
      - name: Checkout Action (Core)
        uses: actions/checkout@v4
        with:
          path: core
      - name: Checkout Action (Db2)
        uses: actions/checkout@v4
        with:
          repository: debezium/debezium-connector-db2
          path: db2
          ref: ${{ github.event.pull_request.base.ref }}
      - uses: ./core/.github/actions/setup-java
      - uses: ./core/.github/actions/maven-cache
        with:
          key: maven-debezium-test-build-${{ hashFiles('core/**/pom.xml') }}
      - uses: ./core/.github/actions/build-debezium-db2
        with:
          path-core: core
          path-db2: db2

  build_ibmi:
    name: IBMi
    needs: [ check_style, file_changes ]
    runs-on: ubuntu-latest
    if: ${{ needs.file_changes.outputs.common-changed == 'true' || needs.file_changes.outputs.debezium-testing-changed == 'true' }}
    steps:
      - name: Checkout Action (Core)
        uses: actions/checkout@v4
        with:
          path: core
      - name: Checkout Action (IBMi)
        uses: actions/checkout@v4
        with:
          repository: debezium/debezium-connector-ibmi
          path: ibmi
          ref: ${{ github.event.pull_request.base.ref }}
      - uses: ./core/.github/actions/setup-java
      - uses: ./core/.github/actions/maven-cache
        with:
          key: maven-debezium-test-build-${{ hashFiles('core/**/pom.xml') }}
      - uses: ./core/.github/actions/build-debezium-ibmi
        with:
          path-core: core
          path-ibmi: ibmi

  build_informix:
    name: Informix
    needs: [ check_style, file_changes ]
    if: ${{ needs.file_changes.outputs.common-changed == 'true' || needs.file_changes.outputs.debezium-testing-changed == 'true' }}
    uses: ./.github/workflows/connector-informix-workflow.yml
    with:
      maven-cache-key: maven-debezium-test-build
      # Needed because sibling repository
      checkout-ref: ${{ github.event.pull_request.base.ref }}

  build_jdbc:
    name: JDBC
    needs: [ check_style, file_changes ]
    if: ${{ needs.file_changes.outputs.common-changed == 'true' || needs.file_changes.outputs.mysql-changed == 'true' || needs.file_changes.outputs.mysql-ddl-parser-changed == 'true' || needs.file_changes.outputs.mariadb-changed == 'true' || needs.file_changes.outputs.postgresql-changed == 'true' || needs.file_changes.outputs.sqlserver-changed == 'true' || needs.file_changes.outputs.sqlserver-changed == 'true' || needs.file_changes.outputs.db2-changed == 'true' || needs.file_changes.outputs.jdbc-changed == 'true' || needs.file_changes.outputs.debezium-testing-changed == 'true' }}
    uses: ./.github/workflows/connector-jdbc-workflow.yml
    with:
      maven-cache-key: maven-debezium-test-build

  build_mariadb:
    name: MariaDB
    needs: [ check_style, file_changes ]
    if: ${{ needs.file_changes.outputs.common-changed == 'true' || needs.file_changes.outputs.mariadb-changed == 'true' || needs.file_changes.outputs.mariadb-ddl-parser-changed == 'true' || needs.file_changes.outputs.schema-generator-changed == 'true' || needs.file_changes.outputs.debezium-testing-changed == 'true' }}
    uses: ./.github/workflows/connector-mariadb-workflow.yml
    with:
      maven-cache-key: maven-debezium-test-build

  build_mongodb:
    name: MongoDB
    needs: [ check_style, file_changes ]
    if: ${{ needs.file_changes.outputs.common-changed == 'true' || needs.file_changes.outputs.mongodb-changed == 'true' || needs.file_changes.outputs.debezium-testing-mongodb-changed == 'true' || needs.file_changes.outputs.schema-generator-changed == 'true' }}
    uses: ./.github/workflows/connector-mongodb-workflow.yml
    with:
      maven-cache-key: maven-debezium-test-build

  build_mysql:
    name: MySQL
    needs: [ check_style, file_changes ]
    if: ${{ needs.file_changes.outputs.common-changed == 'true' || needs.file_changes.outputs.mysql-changed == 'true' || needs.file_changes.outputs.mysql-ddl-parser-changed == 'true' || needs.file_changes.outputs.schema-generator-changed == 'true' || needs.file_changes.outputs.debezium-testing-changed == 'true' }}
    uses: ./.github/workflows/connector-mysql-workflow.yml
    with:
      maven-cache-key: maven-debezium-test-build

  build_oracle:
    name: Oracle
    needs: [ check_style, file_changes ]
    if: ${{ needs.file_changes.outputs.common-changed == 'true' || needs.file_changes.outputs.oracle-changed == 'true' || needs.file_changes.outputs.oracle-ddl-parser-changed == 'true' || needs.file_changes.outputs.schema-generator-changed == 'true' || needs.file_changes.outputs.debezium-testing-changed == 'true' }}
    uses: ./.github/workflows/connector-oracle-workflow.yml
    with:
      maven-cache-key: maven-debezium-test-build

  build_postgresql:
    name: PostgreSQL
    needs: [ check_style, file_changes ]
    if: ${{ needs.file_changes.outputs.common-changed == 'true' || needs.file_changes.outputs.postgresql-changed == 'true' || needs.file_changes.outputs.schema-generator-changed == 'true' }}
    uses: ./.github/workflows/connector-postgresql-workflow.yml
    with:
      maven-cache-key: maven-debezium-test-build

  build_sqlserver:
    name: SQL Server
    needs: [ check_style, file_changes ]
    runs-on: ubuntu-latest
    if: ${{ needs.file_changes.outputs.common-changed == 'true' || needs.file_changes.outputs.sqlserver-changed == 'true' || needs.file_changes.outputs.schema-generator-changed == 'true' }}
    steps:
      - name: Checkout Action (Core)
        uses: actions/checkout@v4
      - uses: ./.github/actions/build-debezium-sqlserver
        with:
          maven-cache-key: maven-debezium-test-build-${{ hashFiles('**/pom.xml') }}

  build_spanner:
    name: Spanner
    needs: [ check_style, file_changes ]
    runs-on: ubuntu-latest
    if: ${{ needs.file_changes.outputs.common-changed == 'true' || needs.file_changes.outputs.debezium-testing-changed == 'true' }}
    steps:
      - name: Checkout Action (Core)
        uses: actions/checkout@v4
        with:
          path: core
      - name: Checkout Action (Spanner)
        uses: actions/checkout@v4
        with:
          repository: debezium/debezium-connector-spanner
          path: spanner
          ref: ${{ github.event.pull_request.base.ref }}
      - uses: ./core/.github/actions/setup-java
      - uses: ./core/.github/actions/maven-cache
        with:
          key: maven-debezium-test-build-${{ hashFiles('core/**/pom.xml') }}
      - uses: ./core/.github/actions/build-debezium-spanner
        with:
          path-core: core
          path-spanner: spanner

  build_vitess:
    name: Vitess
    needs: [ check_style, file_changes ]
    runs-on: ubuntu-latest
    if: ${{ needs.file_changes.outputs.common-changed == 'true' || needs.file_changes.outputs.debezium-testing-changed == 'true' }}
    steps:
      - name: Checkout Action (Core)
        uses: actions/checkout@v4
        with:
          path: core
      - name: Checkout Action (Vitess)
        uses: actions/checkout@v4
        with:
          repository: debezium/debezium-connector-vitess
          path: vitess
          ref: ${{ github.event.pull_request.base.ref }}
      - uses: ./core/.github/actions/setup-java
      - uses: ./core/.github/actions/maven-cache
        with:
          key: maven-debezium-test-build-${{ hashFiles('core/**/pom.xml') }}
      - uses: ./core/.github/actions/build-debezium-vitess
        with:
          path-core: core
          path-vitess: vitess

  ########################################################################################
  ## NON-CONNECTORS
  ## Please define callable workflows here in alphabetical item name order.
  ########################################################################################

<<<<<<< HEAD
  apicurio_checks:
    name: "Apicurio checks"
    needs: [ check_style, file_changes ]
    if: ${{ needs.file_changes.outputs.common-changed == 'true' || needs.file_changes.outputs.mongodb-changed == 'true' || needs.file_changes.outputs.mysql-changed == 'true' || needs.file_changes.outputs.postgresql-changed == 'true' || needs.file_changes.outputs.debezium-testing-changed == 'true' || needs.file_changes.outputs.mysql-ddl-parser-changed == 'true' }}
    uses: ./.github/workflows/apicurio-check-workflow.yml
    with:
      maven-cache-key: maven-debezium-test-build
=======
  build_extensions:
    name: "Debezium Quarkus Extensions"
    needs: [ check_style, file_changes ]
    runs-on: ubuntu-latest
    if: ${{ needs.file_changes.outputs.common-changed == 'true' || needs.file_changes.outputs.extensions-changed == 'true' }}
    steps:
      - name: Checkout Action
        uses: actions/checkout@v4
      - uses: ./.github/actions/build-quarkus-extensions
        with:
          maven-cache-key: maven-debezium-test-build-${{ hashFiles('**/pom.xml') }}
>>>>>>> febb5592

  build_server:
    name: "Debezium Server"
    needs: [ check_style, file_changes ]
    runs-on: ubuntu-latest
    if: ${{ needs.file_changes.outputs.common-changed == 'true' || needs.file_changes.outputs.debezium-testing-changed == 'true' || needs.file_changes.outputs.mysql-ddl-parser-changed == 'true' }}
    steps:
      - name: Checkout Action (Core)
        uses: actions/checkout@v4
        with:
          path: core
      - name: Checkout Action (Debezium Server)
        uses: actions/checkout@v4
        with:
          repository: debezium/debezium-server
          path: server
          ref: ${{ github.event.pull_request.base.ref }}
      - uses: ./core/.github/actions/setup-java
      - uses: ./core/.github/actions/maven-cache
        with:
          key: maven-debezium-test-build-${{ hashFiles('core/**/pom.xml') }}
      - uses: ./core/.github/actions/build-debezium-server
        with:
          path-core: core
          path-server: server

  build_outbox:
    name: "Outbox Extension"
    needs: [ check_style, file_changes ]
    runs-on: ubuntu-latest
    if: ${{ needs.file_changes.outputs.common-changed == 'true' || needs.file_changes.outputs.outbox-changed == 'true' }}
    steps:
      - name: Checkout Action
        uses: actions/checkout@v4
      - uses: ./.github/actions/build-debezium-outbox
        with:
          maven-cache-key: maven-debezium-test-build-${{ hashFiles('**/pom.xml') }}

  build_schema_generator:
    name: "Schema Generator"
    needs: [ check_style, file_changes ]
    runs-on: ubuntu-latest
    if: ${{ needs.file_changes.outputs.common-changed == 'true' || needs.file_changes.outputs.schema-generator-changed == 'true' }}
    steps:
      - name: Checkout Action
        uses: actions/checkout@v4
      - uses: ./.github/actions/build-debezium-schema-generator
        with:
          maven-cache-key: maven-debezium-test-build-${{ hashFiles('**/pom.xml') }}

  build_storage:
    name: "Storage"
    needs: [ check_style, file_changes ]
    runs-on: ubuntu-latest
    if: ${{ needs.file_changes.outputs.common-changed == 'true' || needs.file_changes.outputs.mysql-changed == 'true' || needs.file_changes.outputs.mysql-ddl-parser-changed == 'true' || needs.file_changes.outputs.storage-only-changed == 'true' }}
    steps:
      - name: Checkout Action
        uses: actions/checkout@v4
      - uses: ./.github/actions/build-debezium-storage
        with:
          maven-cache-key: maven-debezium-test-build-${{ hashFiles('**/pom.xml') }}

  build_testing:
    name: "Testing Module"
    needs: [ check_style, file_changes ]
    runs-on: ubuntu-latest
    if: ${{ needs.file_changes.outputs.common-changed == 'true' || needs.file_changes.outputs.debezium-testing-changed == 'true' }}
    steps:
      - name: Checkout Action
        uses: actions/checkout@v4
      - uses: ./.github/actions/build-debezium-testing
        with:
          maven-cache-key: maven-debezium-test-build-${{ hashFiles('**/pom.xml') }}<|MERGE_RESOLUTION|>--- conflicted
+++ resolved
@@ -503,7 +503,6 @@
   ## Please define callable workflows here in alphabetical item name order.
   ########################################################################################
 
-<<<<<<< HEAD
   apicurio_checks:
     name: "Apicurio checks"
     needs: [ check_style, file_changes ]
@@ -511,7 +510,7 @@
     uses: ./.github/workflows/apicurio-check-workflow.yml
     with:
       maven-cache-key: maven-debezium-test-build
-=======
+
   build_extensions:
     name: "Debezium Quarkus Extensions"
     needs: [ check_style, file_changes ]
@@ -523,7 +522,6 @@
       - uses: ./.github/actions/build-quarkus-extensions
         with:
           maven-cache-key: maven-debezium-test-build-${{ hashFiles('**/pom.xml') }}
->>>>>>> febb5592
 
   build_server:
     name: "Debezium Server"
