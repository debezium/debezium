name: Build Debezium (PR)

on:
  pull_request:
    branches:
      - main
      - 1.*
      - 2.*
      - 3.*
      - 4.*

env:
  MAVEN_FULL_BUILD_PROJECTS: "\\!debezium-microbenchmark-oracle"

# Pushes to each pull request will trigger a cancellation of any existing push jobs for that pull request,
# and will restart the build based on the latest push data for that specific pull request.
concurrency:
  group: ${{ github.workflow }}-${{ github.ref_name }}
  cancel-in-progress: true

jobs:
  # This job is responsible for inspecting the changes in the repository and setting specific output variables
  # that subsequent jobs can use to determine whether a particular job should be skipped or included.
  file_changes:
    name: "Detect repository changes"
    runs-on: ubuntu-latest
    outputs:
      common-changed: ${{ steps.changed-files-common.outputs.any_changed }}
      mongodb-changed: ${{ steps.changed-files-mongodb.outputs.any_changed }}
      mariadb-changed: ${{ steps.changed-files-mariadb.outputs.any_changed }}
      mysql-changed: ${{ steps.changed-files-mysql.outputs.any_changed }}
      postgresql-changed: ${{ steps.changed-files-postgresql.outputs.any_changed }}
      oracle-changed: ${{ steps.changed-files-oracle.outputs.any_changed }}
      sqlserver-changed: ${{ steps.changed-files-sqlserver.outputs.any_changed }}
      jdbc-changed: ${{ steps.changed-files-jdbc.outputs.any_changed }}
      outbox-changed: ${{ steps.changed-files-outbox.outputs.any_changed }}
      schema-generator-changed: ${{ steps.changed-files-schema-generator.outputs.any_changed }}
      debezium-testing-changed: ${{ steps.changed-files-debezium-testing.outputs.any_changed }}
      debezium-testing-mongodb-changed: ${{ steps.changed-files-debezium-testing-mongodb.outputs.any_changed }}
      mysql-ddl-parser-changed: ${{ steps.changed-files-mysql-ddl-parser.outputs.any_changed }}
      oracle-ddl-parser-changed: ${{ steps.changed-files-oracle-ddl-parser.outputs.any_changed }}
      mariadb-ddl-parser-changed: ${{ steps.changed-files-mariadb-ddl-parser.outputs.any_changed }}
      documentation-only-changed: ${{ steps.changed-files-documentation.outputs.only_changed }}
      storage-only-changed: ${{ steps.changed-files-storage.outputs.only_changed }}
    steps:
      - name: Checkout Action
        uses: actions/checkout@v4
        with:
          fetch-depth: 0

      - name: Get modified files (Common)
        id: changed-files-common
        uses: tj-actions/changed-files@v46.0.5
        with:
          files: |
            support/checkstyle/**
            support/revapi/**
            debezium-api/**
            debezium-assembly-descriptors/**
            debezium-core/**
            debezium-embedded/**
            debezium-revapi/**
            debezium-ide-configs/**
            debezium-parent/pom.xml
            debezium-bom/pom.xml
            debezium-storage/** 
            debezium-scripting/**          
            pom.xml
            .mvn/**
            .github/actions/**
            .github/workflows/debezium-workflow-pr.yml

      - name: Get modified files (MongoDB)
        id: changed-files-mongodb
        uses: tj-actions/changed-files@v46.0.5
        with:
          files: |
            debezium-sink/**
            debezium-connector-mongodb/**

      - name: Get modified files (MySQL)
        id: changed-files-mysql
        uses: tj-actions/changed-files@v46.0.5
        with:
          files: |
            debezium-connector-mysql/**
            debezium-connector-binlog/**

      - name: Get modified files (MariaDB)
        id: changed-files-mariadb
        uses: tj-actions/changed-files@v46.0.5
        with:
          files: |
            debezium-connector-mariadb/**
            debezium-connector-binlog/**

      - name: Get modified files (PostgreSQL)
        id: changed-files-postgresql
        uses: tj-actions/changed-files@v46.0.5
        with:
          files: |
            debezium-connector-postgres/**

      - name: Get modified files (Oracle)
        id: changed-files-oracle
        uses: tj-actions/changed-files@v46.0.5
        with:
          files: |
            debezium-connector-oracle/**

      - name: Get modified files (SQL Server)
        id: changed-files-sqlserver
        uses: tj-actions/changed-files@v46.0.5
        with:
          files: |
            debezium-connector-sqlserver/**

      - name: Get modified files (JDBC)
        id: changed-files-jdbc
        uses: tj-actions/changed-files@v46.0.5
        with:
          files: |
            debezium-sink/**
            debezium-connector-jdbc/**

      - name: Get modified files (Quarkus Outbox)
        id: changed-files-outbox
        uses: tj-actions/changed-files@v46.0.5
        with:
          files: |
            debezium-quarkus-outbox/**
            debezium-quarkus-outbox-common/**
            debezium-quarkus-outbox-reactive/**

      - name: Get modified files (Schema Generator)
        id: changed-files-schema-generator
        uses: tj-actions/changed-files@v46.0.5
        with:
          files: |
            debezium-schema-generator/**

      - name: Get modified files (Debezium Testing)
        id: changed-files-debezium-testing
        uses: tj-actions/changed-files@v46.0.5
        with:
          files: |
            debezium-testing/**

      - name: Get modified files (Debezium Testing MongoDB)
        id: changed-files-debezium-testing-mongodb
        uses: tj-actions/changed-files@v46.0.5
        with:
          files: |
            debezium-testing/**/MongoDb*.java

      - name: Get modified files (MySQL DDL parser)
        id: changed-files-mysql-ddl-parser
        uses: tj-actions/changed-files@v46.0.5
        with:
          files: |
            debezium-ddl-parser/src/main/antlr4/io/debezium/ddl/parser/mysql/**
            debezium-ddl-parser/src/main/java/io/debezium/antlr/**
            debezium-ddl-parser/src/test/resources/mysql/examples/**

      - name: Get modified files (MariaDB DDL parser)
        id: changed-files-mariadb-ddl-parser
        uses: tj-actions/changed-files@v46.0.5
        with:
          files: |
            debezium-ddl-parser/src/main/antlr4/io/debezium/ddl/parser/mariadb/**
            debezium-ddl-parser/src/main/java/io/debezium/antlr/**
            debezium-ddl-parser/src/test/resources/mariadb/examples/**

      - name: Get modified files (Oracle DDL parser)
        id: changed-files-oracle-ddl-parser
        uses: tj-actions/changed-files@v46.0.5
        with:
          files: |
            debezium-ddl-parser/src/main/antlr4/io/debezium/ddl/parser/oracle/**
            debezium-ddl-parser/src/main/java/io/debezium/antlr/**
            debezium-ddl-parser/src/main/java/io/debezium/ddl/parser/oracle/**
            debezium-ddl-parser/src/test/resources/oracle/examples/**

      - name: Get modified files (Documentation)
        id: changed-files-documentation
        uses: tj-actions/changed-files@v46.0.5
        with:
          files: |
            documentation/**

      - name: Get modified files (Storage)
        id: changed-files-storage
        uses: tj-actions/changed-files@v46.0.5
        with:
          files: |
            debezium-storage/**

  # Approx 1m
  build_cache:
    name: "Update Dependencies"
    needs: [ file_changes ]
    if: ${{ needs.file_changes.outputs.documentation-only-changed == 'false' }}
    runs-on: ubuntu-latest
    steps:
      - name: Checkout Action (Core)
        uses: actions/checkout@v4
        with:
          path: core

      - name: Checkout Action (Debezium Server)
        uses: actions/checkout@v4
        with:
          repository: debezium/debezium-server
          path: server
          ref: ${{ github.event.pull_request.base.ref }} 

      - uses: ./core/.github/actions/setup-java

      # GitHub actions seem to struggle returning actions/cache cache-hit
      # Directly use the cache action here to control whether to fetch dependencies
      - id: maven-cache-check
        uses: actions/cache@v4
        with:
          path: ~/.m2/repository
          key: maven-debezium-test-build-${{ hashFiles('core/**/pom.xml') }}
          # Caches should be restored based on a logical order to minimize the build and test
          # execution time. Here the logic is as follows:
          #   1. Restore this PR's cache if the PR has previously been built
          #   2. Restore the latest main cache if the core pom has not changed
          #   3. Restore the latest main cache available
          # This should minimize the download time required for updating dependencies
          restore-keys: |
            maven-debezium-test-build-${{ hashFiles('core/**/pom.xml') }}
            maven-debezium-test-push-build-${{ hashFiles('core/**/pom.xml') }}
            maven-debezium-test-push-build-

      # This step is responsible for pulling down artifacts
      # Unfortunately due to the nature of how some of the maven workflows work, the only reliable way
      # to guarantee fully seeding the maven cache is to run a full build. This step does not execute
      # tests, formatting, checkstyle, nor import sorts.
      #
      # This check is conditioned so that if the cache-key was not found, we will execute this step.
      # If the cache-key was found, this means we cannot update the cache and therefore we should
      # not need to explicitly run this step. This should improve response of format/checkstyle
      # errors to users faster.
      #
      # This job also explicitly excludes the "debezium-microbenchmark-oracle" module temporarily.
      # There is a dependency on xstream.jar for this module that should be fixed and made to not
      # be required so that the module can be built on GitHub Actions.
      - name: Download dependencies (Core)
        if: steps.maven-cache-check.outputs.cache-hit != 'true'
        run: >
          ./core/mvnw -B -ntp clean install -f core/pom.xml
          -pl ${{ env.MAVEN_FULL_BUILD_PROJECTS }}
          -Dformat.skip=true
          -Dcheckstyle.skip=true
          -Dorg.slf4j.simpleLogger.showDateTime=true
          -Dorg.slf4j.simpleLogger.dateTimeFormat="YYYY-MM-dd HH:mm:ss,SSS"
          -DskipTests=true
          -DskipITs=true

      - name: Download dependencies (Debezium Server)
        if: steps.maven-cache-check.outputs.cache-hit != 'true'
        # There are some corner cases where dependencies change and core no longer defines the
        # dependency; however Debezium Server due to checking out main, may still refer to it.
        # In this case, if the artifact fetch fails, we shouldn't fail the job.  Fixing the
        # dependency in the Debezium Server repository with the same Jira issue tag as the
        # main repository's PR will run the build based on the PR changes in main, and will
        # allow validating the Debezium Server build separately.
        continue-on-error: true
        run: >
          ./server/mvnw -B -ntp clean install -f server/pom.xml
          -Dformat.skip=true
          -Dcheckstyle.skip=true
          -Dorg.slf4j.simpleLogger.showDateTime=true
          -Dorg.slf4j.simpleLogger.dateTimeFormat="YYYY-MM-dd HH:mm:ss,SSS"
          -DskipTests=true
          -DskipITs=true

  # Approx 1m
  check_style:
    name: "Checkstyle and Formatting"
    needs: [ build_cache ]
    runs-on: ubuntu-latest
    steps:
      - name: Checkout Action
        uses: actions/checkout@v4

      - uses: ./.github/actions/checkstyle-format
        with:
          maven-cache-key: maven-debezium-test-build-${{ hashFiles('**/pom.xml') }}

  ########################################################################################
  ## CONNECTORS
  ## Please define callable workflows here in alphabetical connector name order.
  ########################################################################################

  build_cassandra:
    name: Cassandra
    needs: [ check_style, file_changes ]
    runs-on: ubuntu-latest
    if: ${{ needs.file_changes.outputs.common-changed == 'true' || needs.file_changes.outputs.debezium-testing-changed == 'true' }}
    steps:
      - name: Checkout Action (Core)
        uses: actions/checkout@v4
        with:
          path: core
      - name: Checkout Action (Cassandra)
        uses: actions/checkout@v4
        with:
          repository: debezium/debezium-connector-cassandra
          path: cassandra
          ref: ${{ github.event.pull_request.base.ref }}
      - uses: ./core/.github/actions/setup-java
      - uses: ./core/.github/actions/maven-cache
        with:
          key: maven-debezium-test-build-${{ hashFiles('core/**/pom.xml') }}
      - uses: ./core/.github/actions/build-debezium-cassandra
        with:
          path-core: core
          path-cassandra: cassandra

  build_db2:
    name: Db2
    needs: [ check_style, file_changes ]
    runs-on: ubuntu-latest
    if: ${{ needs.file_changes.outputs.common-changed == 'true' || needs.file_changes.outputs.debezium-testing-changed == 'true' }}
    steps:
      - name: Checkout Action (Core)
        uses: actions/checkout@v4
        with:
          path: core
      - name: Checkout Action (Db2)
        uses: actions/checkout@v4
        with:
          repository: debezium/debezium-connector-db2
          path: db2
          ref: ${{ github.event.pull_request.base.ref }}
      - uses: ./core/.github/actions/setup-java
      - uses: ./core/.github/actions/maven-cache
        with:
          key: maven-debezium-test-build-${{ hashFiles('core/**/pom.xml') }}
      - uses: ./core/.github/actions/build-debezium-db2
        with:
          path-core: core
          path-db2: db2

  build_ibmi:
    name: IBMi
    needs: [ check_style, file_changes ]
    runs-on: ubuntu-latest
    if: ${{ needs.file_changes.outputs.common-changed == 'true' || needs.file_changes.outputs.debezium-testing-changed == 'true' }}
    steps:
      - name: Checkout Action (Core)
        uses: actions/checkout@v4
        with:
          path: core
      - name: Checkout Action (IBMi)
        uses: actions/checkout@v4
        with:
          repository: debezium/debezium-connector-ibmi
          path: ibmi
          ref: ${{ github.event.pull_request.base.ref }}
      - uses: ./core/.github/actions/setup-java
      - uses: ./core/.github/actions/maven-cache
        with:
          key: maven-debezium-test-build-${{ hashFiles('core/**/pom.xml') }}
      - uses: ./core/.github/actions/build-debezium-ibmi
        with:
          path-core: core
          path-ibmi: ibmi

  build_informix:
    name: Informix
    needs: [ check_style, file_changes ]
    if: ${{ needs.file_changes.outputs.common-changed == 'true' || needs.file_changes.outputs.debezium-testing-changed == 'true' }}
    uses: ./.github/workflows/connector-informix-workflow.yml
    with:
      maven-cache-key: maven-debezium-test-build
      # Needed because sibling repository
      checkout-ref: ${{ github.event.pull_request.base.ref }}

  build_jdbc:
    name: JDBC
    needs: [ check_style, file_changes ]
    if: ${{ needs.file_changes.outputs.common-changed == 'true' || needs.file_changes.outputs.mysql-changed == 'true' || needs.file_changes.outputs.mysql-ddl-parser-changed == 'true' || needs.file_changes.outputs.mariadb-changed == 'true' || needs.file_changes.outputs.postgresql-changed == 'true' || needs.file_changes.outputs.sqlserver-changed == 'true' || needs.file_changes.outputs.sqlserver-changed == 'true' || needs.file_changes.outputs.db2-changed == 'true' || needs.file_changes.outputs.jdbc-changed == 'true' || needs.file_changes.outputs.debezium-testing-changed == 'true' }}
    uses: ./.github/workflows/connector-jdbc-workflow.yml
    with:
      maven-cache-key: maven-debezium-test-build

  build_mariadb:
    name: MariaDB
    needs: [ check_style, file_changes ]
    if: ${{ needs.file_changes.outputs.common-changed == 'true' || needs.file_changes.outputs.mariadb-changed == 'true' || needs.file_changes.outputs.mariadb-ddl-parser-changed == 'true' || needs.file_changes.outputs.schema-generator-changed == 'true' || needs.file_changes.outputs.debezium-testing-changed == 'true' }}
    uses: ./.github/workflows/connector-mariadb-workflow.yml
    with:
      maven-cache-key: maven-debezium-test-build

  build_mongodb:
    name: MongoDB
    needs: [ check_style, file_changes ]
    if: ${{ needs.file_changes.outputs.common-changed == 'true' || needs.file_changes.outputs.mongodb-changed == 'true' || needs.file_changes.outputs.debezium-testing-mongodb-changed == 'true' || needs.file_changes.outputs.schema-generator-changed == 'true' }}
    uses: ./.github/workflows/connector-mongodb-workflow.yml
    with:
      maven-cache-key: maven-debezium-test-build

  build_mysql:
    name: MySQL
    needs: [ check_style, file_changes ]
    if: ${{ needs.file_changes.outputs.common-changed == 'true' || needs.file_changes.outputs.mysql-changed == 'true' || needs.file_changes.outputs.mysql-ddl-parser-changed == 'true' || needs.file_changes.outputs.schema-generator-changed == 'true' || needs.file_changes.outputs.debezium-testing-changed == 'true' }}
    uses: ./.github/workflows/connector-mysql-workflow.yml
    with:
      maven-cache-key: maven-debezium-test-build

  build_oracle:
    name: Oracle
    needs: [ check_style, file_changes ]
    if: ${{ needs.file_changes.outputs.common-changed == 'true' || needs.file_changes.outputs.oracle-changed == 'true' || needs.file_changes.outputs.oracle-ddl-parser-changed == 'true' || needs.file_changes.outputs.schema-generator-changed == 'true' || needs.file_changes.outputs.debezium-testing-changed == 'true' }}
    uses: ./.github/workflows/connector-oracle-workflow.yml
    with:
      maven-cache-key: maven-debezium-test-build

  build_postgresql:
    name: PostgreSQL
    needs: [ check_style, file_changes ]
    if: ${{ needs.file_changes.outputs.common-changed == 'true' || needs.file_changes.outputs.postgresql-changed == 'true' || needs.file_changes.outputs.schema-generator-changed == 'true' }}
    uses: ./.github/workflows/connector-postgresql-workflow.yml
    with:
      maven-cache-key: maven-debezium-test-build

  build_sqlserver:
    name: SQL Server
    needs: [ check_style, file_changes ]
    runs-on: ubuntu-latest
    if: ${{ needs.file_changes.outputs.common-changed == 'true' || needs.file_changes.outputs.sqlserver-changed == 'true' || needs.file_changes.outputs.schema-generator-changed == 'true' }}
    steps:
      - name: Checkout Action (Core)
        uses: actions/checkout@v4
      - uses: ./.github/actions/build-debezium-sqlserver
        with:
          maven-cache-key: maven-debezium-test-build-${{ hashFiles('**/pom.xml') }}

  build_spanner:
    name: Spanner
    needs: [ check_style, file_changes ]
    runs-on: ubuntu-latest
    if: ${{ needs.file_changes.outputs.common-changed == 'true' || needs.file_changes.outputs.debezium-testing-changed == 'true' }}
    steps:
      - name: Checkout Action (Core)
        uses: actions/checkout@v4
        with:
          path: core
      - name: Checkout Action (Spanner)
        uses: actions/checkout@v4
        with:
          repository: debezium/debezium-connector-spanner
          path: spanner
          ref: ${{ github.event.pull_request.base.ref }}
      - uses: ./core/.github/actions/setup-java
      - uses: ./core/.github/actions/maven-cache
        with:
          key: maven-debezium-test-build-${{ hashFiles('core/**/pom.xml') }}
      - uses: ./core/.github/actions/build-debezium-spanner
        with:
          path-core: core
          path-spanner: spanner

  build_vitess:
    name: Vitess
    needs: [ check_style, file_changes ]
    runs-on: ubuntu-latest
    if: ${{ needs.file_changes.outputs.common-changed == 'true' || needs.file_changes.outputs.debezium-testing-changed == 'true' }}
    steps:
      - name: Checkout Action (Core)
        uses: actions/checkout@v4
        with:
          path: core
      - name: Checkout Action (Vitess)
        uses: actions/checkout@v4
        with:
          repository: debezium/debezium-connector-vitess
          path: vitess
          ref: ${{ github.event.pull_request.base.ref }}
      - uses: ./core/.github/actions/setup-java
      - uses: ./core/.github/actions/maven-cache
        with:
          key: maven-debezium-test-build-${{ hashFiles('core/**/pom.xml') }}
      - uses: ./core/.github/actions/build-debezium-vitess
        with:
          path-core: core
          path-vitess: vitess

  ########################################################################################
  ## NON-CONNECTORS
  ## Please define callable workflows here in alphabetical item name order.
  ########################################################################################

<<<<<<< HEAD
  apicurio_checks:
    name: "Apicurio checks"
    needs: [ check_style, file_changes ]
    if: ${{ needs.file_changes.outputs.common-changed == 'true' || needs.file_changes.outputs.mongodb-changed == 'true' || needs.file_changes.outputs.mysql-changed == 'true' || needs.file_changes.outputs.postgresql-changed == 'true' || needs.file_changes.outputs.debezium-testing-changed == 'true' || needs.file_changes.outputs.mysql-ddl-parser-changed == 'true' }}
    uses: ./.github/workflows/apicurio-check-workflow.yml
    with:
      maven-cache-key: maven-debezium-test-build

  build_extensions:
    name: "Debezium Quarkus Extensions"
    needs: [ check_style, file_changes ]
    runs-on: ubuntu-latest
    if: ${{ needs.file_changes.outputs.common-changed == 'true' || needs.file_changes.outputs.extensions-changed == 'true' }}
    steps:
      - name: Checkout Action
        uses: actions/checkout@v4
      - uses: ./.github/actions/build-quarkus-extensions
        with:
          maven-cache-key: maven-debezium-test-build-${{ hashFiles('**/pom.xml') }}

=======
>>>>>>> 383138ad
  build_server:
    name: "Debezium Server"
    needs: [ check_style, file_changes ]
    runs-on: ubuntu-latest
    if: ${{ needs.file_changes.outputs.common-changed == 'true' || needs.file_changes.outputs.debezium-testing-changed == 'true' || needs.file_changes.outputs.mysql-ddl-parser-changed == 'true' }}
    steps:
      - name: Checkout Action (Core)
        uses: actions/checkout@v4
        with:
          path: core
      - name: Checkout Action (Debezium Server)
        uses: actions/checkout@v4
        with:
          repository: debezium/debezium-server
          path: server
          ref: ${{ github.event.pull_request.base.ref }}
      - uses: ./core/.github/actions/setup-java
      - uses: ./core/.github/actions/maven-cache
        with:
          key: maven-debezium-test-build-${{ hashFiles('core/**/pom.xml') }}
      - uses: ./core/.github/actions/build-debezium-server
        with:
          path-core: core
          path-server: server

  build_outbox:
    name: "Outbox Extension"
    needs: [ check_style, file_changes ]
    runs-on: ubuntu-latest
    if: ${{ needs.file_changes.outputs.common-changed == 'true' || needs.file_changes.outputs.outbox-changed == 'true' }}
    steps:
      - name: Checkout Action
        uses: actions/checkout@v4
      - uses: ./.github/actions/build-debezium-outbox
        with:
          maven-cache-key: maven-debezium-test-build-${{ hashFiles('**/pom.xml') }}

  build_schema_generator:
    name: "Schema Generator"
    needs: [ check_style, file_changes ]
    runs-on: ubuntu-latest
    if: ${{ needs.file_changes.outputs.common-changed == 'true' || needs.file_changes.outputs.schema-generator-changed == 'true' }}
    steps:
      - name: Checkout Action
        uses: actions/checkout@v4
      - uses: ./.github/actions/build-debezium-schema-generator
        with:
          maven-cache-key: maven-debezium-test-build-${{ hashFiles('**/pom.xml') }}

  build_storage:
    name: "Storage"
    needs: [ check_style, file_changes ]
    runs-on: ubuntu-latest
    if: ${{ needs.file_changes.outputs.common-changed == 'true' || needs.file_changes.outputs.mysql-changed == 'true' || needs.file_changes.outputs.mysql-ddl-parser-changed == 'true' || needs.file_changes.outputs.storage-only-changed == 'true' }}
    steps:
      - name: Checkout Action
        uses: actions/checkout@v4
      - uses: ./.github/actions/build-debezium-storage
        with:
          maven-cache-key: maven-debezium-test-build-${{ hashFiles('**/pom.xml') }}

  build_testing:
    name: "Testing Module"
    needs: [ check_style, file_changes ]
    runs-on: ubuntu-latest
    if: ${{ needs.file_changes.outputs.common-changed == 'true' || needs.file_changes.outputs.debezium-testing-changed == 'true' }}
    steps:
      - name: Checkout Action
        uses: actions/checkout@v4
      - uses: ./.github/actions/build-debezium-testing
        with:
          maven-cache-key: maven-debezium-test-build-${{ hashFiles('**/pom.xml') }}<|MERGE_RESOLUTION|>--- conflicted
+++ resolved
@@ -495,7 +495,6 @@
   ## Please define callable workflows here in alphabetical item name order.
   ########################################################################################
 
-<<<<<<< HEAD
   apicurio_checks:
     name: "Apicurio checks"
     needs: [ check_style, file_changes ]
@@ -504,20 +503,6 @@
     with:
       maven-cache-key: maven-debezium-test-build
 
-  build_extensions:
-    name: "Debezium Quarkus Extensions"
-    needs: [ check_style, file_changes ]
-    runs-on: ubuntu-latest
-    if: ${{ needs.file_changes.outputs.common-changed == 'true' || needs.file_changes.outputs.extensions-changed == 'true' }}
-    steps:
-      - name: Checkout Action
-        uses: actions/checkout@v4
-      - uses: ./.github/actions/build-quarkus-extensions
-        with:
-          maven-cache-key: maven-debezium-test-build-${{ hashFiles('**/pom.xml') }}
-
-=======
->>>>>>> 383138ad
   build_server:
     name: "Debezium Server"
     needs: [ check_style, file_changes ]
